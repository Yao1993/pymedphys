from pymedphys._streamlit import categories

from .main import main

<<<<<<< HEAD
CATEGORY = "Alpha"
=======
CATEGORY = categories.ALPHA
>>>>>>> f01bcf22
TITLE = "Winston-Lutz Arc"<|MERGE_RESOLUTION|>--- conflicted
+++ resolved
@@ -2,9 +2,5 @@
 
 from .main import main
 
-<<<<<<< HEAD
-CATEGORY = "Alpha"
-=======
 CATEGORY = categories.ALPHA
->>>>>>> f01bcf22
 TITLE = "Winston-Lutz Arc"