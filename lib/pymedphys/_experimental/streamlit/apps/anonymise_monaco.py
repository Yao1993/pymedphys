# Copyright (C) 2020 Cancer Care Associates

# Licensed under the Apache License, Version 2.0 (the "License");
# you may not use this file except in compliance with the License.
# You may obtain a copy of the License at

#     http://www.apache.org/licenses/LICENSE-2.0

# Unless required by applicable law or agreed to in writing, software
# distributed under the License is distributed on an "AS IS" BASIS,
# WITHOUT WARRANTIES OR CONDITIONS OF ANY KIND, either express or implied.
# See the License for the specific language governing permissions and
# limitations under the License.

""

import pathlib
import shutil
import tempfile

from pymedphys._imports import streamlit as st

<<<<<<< HEAD
from pymedphys._streamlit.utilities import config as _config
=======
from pymedphys._streamlit import categories
>>>>>>> f01bcf22
from pymedphys._streamlit.utilities import misc as st_misc
from pymedphys._streamlit.utilities import monaco as st_monaco
from pymedphys._streamlit.utilities import rerun as st_rerun

<<<<<<< HEAD
CATEGORY = "Pre-Alpha"
=======
CATEGORY = categories.PRE_ALPHA
>>>>>>> f01bcf22
TITLE = "Anonymising Monaco Backend Files"

HERE = pathlib.Path(__file__).parent.resolve()
ANON_DEMOGRAPHIC_FILE = HERE.joinpath("data", "demographic.000000")


def main():
<<<<<<< HEAD
    config = _config.get_config()

=======
>>>>>>> f01bcf22
    st.write("## Select Patient")

    (
        monaco_site,
        _,
        patient_id,
        _,
        patient_directory,
    ) = st_monaco.monaco_patient_directory_picker(config, advanced_mode_local=True)

    st.write(f"Directory to anonymise: `{patient_directory}`")

    st.write("## Select Export Location")

    _, export_directory = st_misc.get_site_and_directory(
        config,
        "Site to save anonymised zip file",
        "anonymised_monaco",
        default=monaco_site,
        key="export_site",
    )

    st.write(f"Export directory: `{export_directory}`")

    zip_path = pathlib.Path(export_directory).joinpath(f"{patient_id}.zip")

    st.write(f"Zip file to be created: `{zip_path}`")

    if zip_path.exists():
        st.write(FileExistsError("This zip file already exists."))
        if st.button("Delete zip file"):
            zip_path.unlink()
            st_rerun.rerun()

        st.stop()

    if st.button("Copy and Anonymise"):
        with tempfile.TemporaryDirectory() as temp_dir:
            pl_temp_dir = pathlib.Path(temp_dir)
            new_temp_location = pl_temp_dir.joinpath(patient_directory.name)

            st.write("Copying to temp directory, skipping DICOM files...")

            shutil.copytree(
                patient_directory,
                new_temp_location,
                ignore=shutil.ignore_patterns("*.DCM", "demographic.*"),
            )

            st.write("Creating anonymised demographic file...")

            new_demographic_file = new_temp_location.joinpath(
                f"demographic.{patient_id}"
            )

            shutil.copy2(ANON_DEMOGRAPHIC_FILE, new_demographic_file)
            with open(new_demographic_file, "r") as f:
                demographic_data = f.readlines()

            demographic_data[3] = demographic_data[3].replace("000000", patient_id)

            with open(new_demographic_file, "w") as f:
                f.writelines(demographic_data)

            st.write("Creating zip file...")

            shutil.make_archive(
                str(zip_path.with_suffix("")),
                "zip",
                root_dir=str(pl_temp_dir.resolve()),
                base_dir=f"{patient_directory.name}",
            )

            st.write("Complete!")<|MERGE_RESOLUTION|>--- conflicted
+++ resolved
@@ -20,20 +20,13 @@
 
 from pymedphys._imports import streamlit as st
 
-<<<<<<< HEAD
+from pymedphys._streamlit import categories
 from pymedphys._streamlit.utilities import config as _config
-=======
-from pymedphys._streamlit import categories
->>>>>>> f01bcf22
 from pymedphys._streamlit.utilities import misc as st_misc
 from pymedphys._streamlit.utilities import monaco as st_monaco
 from pymedphys._streamlit.utilities import rerun as st_rerun
 
-<<<<<<< HEAD
-CATEGORY = "Pre-Alpha"
-=======
 CATEGORY = categories.PRE_ALPHA
->>>>>>> f01bcf22
 TITLE = "Anonymising Monaco Backend Files"
 
 HERE = pathlib.Path(__file__).parent.resolve()
@@ -41,11 +34,8 @@
 
 
 def main():
-<<<<<<< HEAD
     config = _config.get_config()
 
-=======
->>>>>>> f01bcf22
     st.write("## Select Patient")
 
     (
