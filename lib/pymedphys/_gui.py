--- conflicted
+++ resolved
@@ -43,13 +43,7 @@
     """
     fill_streamlit_credentials()
 
-<<<<<<< HEAD
     streamlit_script_path = str(HERE.joinpath("_app.py"))
-    command = f"streamlit run {streamlit_script_path}"
-
-    subprocess.check_call(command, shell=True, cwd=HERE)
-=======
-    streamlit_script_path = str(STREAMLIT_CONTENT_DIR.joinpath("index.py"))
 
     # This direct private call is undergone so as to guarantee that the
     # same Python that called ``pymedphys gui`` is the same Python that
@@ -59,5 +53,4 @@
     # ``python -m streamlit``. See <https://github.com/streamlit/streamlit/pull/2351>
     # for more details.
     st._is_running_with_streamlit = True
-    st.bootstrap.run(streamlit_script_path, "", [])
->>>>>>> 7380f5f7
+    st.bootstrap.run(streamlit_script_path, "", [])