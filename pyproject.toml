[tool.poetry]
name = "pymedphys"
<<<<<<< HEAD
version = "0.34.0-dev9"
=======
version = "0.34.0-dev10"
>>>>>>> fa93656b
readme = "README.rst"
description = "Medical Physics library"
authors = [
    "PyMedPhys Contributors <developers@pymedphys.com>",
    "Simon Biggs <sbiggs@pymedphys.com>",
    "Matthew Jennings <mjennings@pymedphys.com>",
    "Stuart Swerdloff",
    "Phillip Chlap",
    "Jake Rembish",
    "Matthew Cooper <mcooper@pymedphys.com>",
    "Jacob McAloney",
    "Pedro Martinez"
]
license = "Apache-2.0"
homepage = "https://pymedphys.com"
repository = "https://github.com/pymedphys/pymedphys"
documentation = "https://docs.pymedphys.com"
classifiers = [
    "Development Status :: 4 - Beta",
    "Topic :: Scientific/Engineering :: Medical Science Apps.",
    "Topic :: Scientific/Engineering :: Physics",
    "Intended Audience :: Science/Research",
    "Intended Audience :: Healthcare Industry",
]

[tool.poetry.dependencies]
python = "^3.6"
dataclasses = {version = "*", python = "~3.6.0"}

# library
tqdm = {version = "*", optional = true}  # groups = ["user", "dev"]
attrs = {version = "*", optional = true}  # groups = ["user", "dev"]
watchdog = {version = "*", optional = true}  # groups = ["user", "dev"]

keyring = {version = "*", optional = true}  # groups = ["user", "dev"]
packaging = {version = "*", optional = true}  # groups = ["user", "dev"]
PyYAML = {version = "*", optional = true}  # groups = ["user", "dev"]
requests = {version = "*", optional = true}  # groups = ["user", "dev"]

numpy = {version = ">= 1.12", optional = true}  # groups = ["user", "dev"]
matplotlib = {version = "*", optional = true}  # groups = ["user", "dev"]
scipy = {version = "*", optional = true}  # groups = ["user", "dev"]
pandas = {version = "*", optional = true}  # groups = ["user", "dev"]

Pillow = {version = "*", optional = true}  # groups = ["user", "dev"]
imageio = {version = "*", optional = true}  # groups = ["user", "dev"]

shapely = {version = ">= 1.7.0", optional = true}  # groups = ["user", "dev"]

dbfread = {version = "*", optional = true}  # groups = ["user", "dev"]

pydicom = {version = ">=2.0.0", optional = true}  # groups = ["user", "dev", "dicom"]
pynetdicom = {version = "*", optional = true}  # groups = ["user", "dev", "dicom"]
pylibjpeg-libjpeg = {version = "*", optional = true}  # groups = ["user", "dev", "dicom"]
immutables = {version = "*", optional = true}  # groups = ["user", "dev", "dicom"]

cython = {version = "*", optional = true}  # groups = ["user", "dev"]
pymssql = {version = "*", optional = true}  # groups = ["user", "dev"]

kiwisolver = {version = "!=1.3.0", optional = true}  # groups = ["user", "dev"]

# used within experimental modules
python_dateutil = {version = "*", optional = true}  # groups = ["user", "dev", "experimental"]
scikit-image = {version = "*", optional = true}  # groups = ["user", "dev", "experimental"]

# gui
streamlit = {version = "0.70.0", optional = true}  # groups = ["user", "dev", "gui"]
timeago = {version = "*", optional = true}  # groups = ["user", "dev", "gui"]

# ml
tensorflow = {version = ">=2.2.0", optional = true}  # groups = ["ml", "doctests"]

# docs
sphinx = {version = ">= 1.4, < 1.8", optional = true}  # groups = ["dev", "docs"]
sphinx-rtd-theme  = {version = "^0.4.3", optional = true}  # groups = ["dev", "docs"]
sphinxcontrib-napoleon = {version = "*", optional = true}  # groups = ["dev", "docs"]
sphinx-argparse = {version = "*", optional = true}  # groups = ["dev", "docs"]
sphinx-autobuild = {version = "*", optional = true}  # groups = ["dev", "docs"]
nbsphinx  = {version = "*", optional = true}  # groups = ["dev", "docs"]
jupyter_client = {version = "*", optional = true}  # groups = ["dev", "docs"]
ipython = {version = "*", optional = true}  # groups = ["dev", "docs"]
ipykernel = {version = "*", optional = true}  # groups = ["dev", "docs"]
nbconvert = {version = "6.0.6", optional = true}  # groups = ["dev", "docs"]

# tests
pytest = {version = "*", optional = true}  # groups = ["dev", "tests"]
pytest-sugar  = {version = "*", optional = true}  # groups = ["dev", "tests"]
hypothesis  = {version = "*", optional = true}  # groups = ["dev", "tests"]
psutil  = {version = "*", optional = true}  # groups = ["dev", "tests"]
pylint  = {version = "*", optional = true}  # groups = ["dev", "tests"]
pytest-pylint  = {version = "*", optional = true}  # groups = ["dev", "tests"]

# dev
pre-commit = {version = "*", optional = true}  # groups = ["dev"]
black = {version = "^19.3b0", optional = true}  # groups = ["dev", "doctests"]
mypy = {version = "*", optional = true}  # groups = ["dev"]
rope = {version = "*", optional = true}  # groups = ["dev"]
doc8 = {version = "*", optional = true}  # groups = ["dev"]
tomlkit = {version = "*", optional = true}  # groups = ["dev", "doctests"]

[tool.poetry.extras]
user = ["tqdm", "attrs", "watchdog", "keyring", "packaging", "PyYAML", "requests", "numpy", "matplotlib", "scipy", "pandas", "Pillow", "imageio", "shapely", "dbfread", "pydicom", "pynetdicom", "pylibjpeg-libjpeg", "immutables", "cython", "pymssql", "kiwisolver", "python_dateutil", "scikit-image", "streamlit", "timeago"]
dev = ["tqdm", "attrs", "watchdog", "keyring", "packaging", "PyYAML", "requests", "numpy", "matplotlib", "scipy", "pandas", "Pillow", "imageio", "shapely", "dbfread", "pydicom", "pynetdicom", "pylibjpeg-libjpeg", "immutables", "cython", "pymssql", "kiwisolver", "python_dateutil", "scikit-image", "streamlit", "timeago", "sphinx", "sphinx-rtd-theme", "sphinxcontrib-napoleon", "sphinx-argparse", "sphinx-autobuild", "nbsphinx", "jupyter_client", "ipython", "ipykernel", "nbconvert", "pytest", "pytest-sugar", "hypothesis", "psutil", "pylint", "pytest-pylint", "pre-commit", "black", "mypy", "rope", "doc8", "tomlkit"]
dicom = ["pydicom", "pynetdicom", "pylibjpeg-libjpeg", "immutables"]
experimental = ["python_dateutil", "scikit-image"]
gui = ["streamlit", "timeago"]
ml = ["tensorflow"]
doctests = ["tensorflow", "black", "tomlkit"]
docs = ["sphinx", "sphinx-rtd-theme", "sphinxcontrib-napoleon", "sphinx-argparse", "sphinx-autobuild", "nbsphinx", "jupyter_client", "ipython", "ipykernel", "nbconvert"]
tests = ["pytest", "pytest-sugar", "hypothesis", "psutil", "pylint", "pytest-pylint"]

[tool.poetry.scripts]
pymedphys = "pymedphys.cli:pymedphys_cli"

[tool.isort]
multi_line_output = 3
line_length = 88
include_trailing_comma = true
force_grid_wrap = 0
use_parentheses = true
ensure_newline_before_comments = true

known_third_party = [
    "pymedphys._imports"
]
known_general_scientific = [
    "numpy", "scipy", "pandas", "imageio", "PIL", "skimage", "matplotlib",
    "mpl_toolkits", "shapely"
]
known_machine_learning = [
    "tensorflow", "streamlit"
]
known_medphys = [
    "pydicom", "pylinac", "pynetdicom", "libjpeg"
]
known_first_party = ["pymedphys"]
sections = [
    "FUTURE", "STDLIB", "THIRDPARTY", "GENERAL_SCIENTIFIC", "MACHINE_LEARNING",
    "MEDPHYS", "FIRSTPARTY", "LOCALFOLDER"
]

[tool.dephell.main]
from = {format = "poetry", path = "pyproject.toml"}
to = {format = "setuppy", path = "setup.py"}

[build-system]
requires = ["poetry >= 1.0.9", "setuptools >= 42.0.0", "wheel >= 0.29.0"]
build-backend = "poetry.masonry.api"<|MERGE_RESOLUTION|>--- conflicted
+++ resolved
@@ -1,10 +1,6 @@
 [tool.poetry]
 name = "pymedphys"
-<<<<<<< HEAD
-version = "0.34.0-dev9"
-=======
 version = "0.34.0-dev10"
->>>>>>> fa93656b
 readme = "README.rst"
 description = "Medical Physics library"
 authors = [
