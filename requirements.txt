--- conflicted
+++ resolved
@@ -12,11 +12,6 @@
 beautifulsoup4==4.9.3; python_version >= "3.6"
 bleach==3.2.1; python_version >= "3.6" and python_full_version < "3.0.0" or python_full_version >= "3.5.0" and python_version >= "3.6"
 blinker==1.4; python_version >= "3.6"
-<<<<<<< HEAD
-=======
-boto3==1.16.41; python_version >= "3.6"
-botocore==1.19.41; python_version >= "3.6"
->>>>>>> ed64907d
 cachetools==4.2.0; python_version >= "3.6" and python_version < "4.0"
 certifi==2020.12.5; python_version >= "3.6" and python_full_version < "3.0.0" or python_full_version >= "3.5.0" and python_version >= "3.6"
 cffi==1.14.4; python_version >= "3.6" and python_full_version < "3.0.0" and sys_platform == "linux" and implementation_name === "pypy" or sys_platform == "linux" and python_version >= "3.6" and python_full_version >= "3.6.0" and implementation_name === "pypy"
@@ -47,12 +42,7 @@
 jedi==0.17.2; python_version >= "3.6" and python_full_version < "3.0.0" or python_full_version >= "3.5.0" and python_version >= "3.6"
 jeepney==0.6.0; sys_platform == "linux" and python_version >= "3.6"
 jinja2==2.11.2; python_version >= "3.6" and python_full_version < "3.0.0" or python_full_version >= "3.5.0" and python_version >= "3.6"
-<<<<<<< HEAD
-joblib==0.17.0; python_version >= "3.6"
-=======
-jmespath==0.10.0; python_version >= "3.6" and python_full_version < "3.0.0" or python_full_version >= "3.3.0" and python_version >= "3.6"
 joblib==1.0.0; python_version >= "3.6"
->>>>>>> ed64907d
 jsonschema==3.2.0; python_version >= "3.6"
 jupyter-book==0.8.3; python_version >= "3.6"
 jupyter-cache==0.4.1; python_version >= "3.6"
@@ -115,12 +105,7 @@
 pyyaml==5.3.1; (python_version >= "2.7" and python_full_version < "3.0.0") or (python_full_version >= "3.5.0")
 pyzmq==20.0.0; python_version >= "3.6"
 reportlab==3.5.56
-<<<<<<< HEAD
-requests==2.25.0; (python_version >= "2.7" and python_full_version < "3.0.0") or (python_full_version >= "3.5.0")
-=======
 requests==2.25.1; (python_version >= "2.7" and python_full_version < "3.0.0") or (python_full_version >= "3.5.0")
-s3transfer==0.3.3; python_version >= "3.6"
->>>>>>> ed64907d
 scikit-image==0.17.2; python_version >= "3.6"
 scikit-learn==0.23.2; python_version >= "3.6"
 scipy==1.5.4; python_version >= "3.6"
@@ -147,13 +132,8 @@
 sphinxcontrib-napoleon==0.7
 sphinxcontrib-qthelp==1.0.3; python_version >= "3.6"
 sphinxcontrib-serializinghtml==1.1.4; python_version >= "3.6"
-<<<<<<< HEAD
-sqlalchemy==1.3.20; python_version >= "3.6" and python_full_version < "3.0.0" or python_full_version >= "3.4.0" and python_version >= "3.6"
+sqlalchemy==1.3.22; python_version >= "3.6" and python_full_version < "3.0.0" or python_full_version >= "3.4.0" and python_version >= "3.6"
 streamlit==0.73.0; python_version >= "3.6"
-=======
-sqlalchemy==1.3.22; python_version >= "3.6" and python_full_version < "3.0.0" or python_full_version >= "3.4.0" and python_version >= "3.6"
-streamlit==0.71.0; python_version >= "3.6"
->>>>>>> ed64907d
 terminado==0.9.1; python_version >= "3.6"
 testpath==0.4.4; python_version >= "3.6" and python_full_version < "3.0.0" or python_full_version >= "3.5.0" and python_version >= "3.6"
 threadpoolctl==2.1.0; python_version >= "3.6"
