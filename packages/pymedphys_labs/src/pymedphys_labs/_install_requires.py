install_requires = [
    "Pillow",
    "fitz",
    "matplotlib",
    "numpy >= 1.12",
<<<<<<< HEAD
    "pydicom",
    "pymedphys_utilities >= 0.9.0, < 0.10.0",
=======
    "pymedphys_utilities >= 0.10.0dev0, < 0.11.0",
>>>>>>> edfeaadf
    "scipy",
    "tqdm",
    "xarray"
]<|MERGE_RESOLUTION|>--- conflicted
+++ resolved
@@ -3,12 +3,8 @@
     "fitz",
     "matplotlib",
     "numpy >= 1.12",
-<<<<<<< HEAD
     "pydicom",
-    "pymedphys_utilities >= 0.9.0, < 0.10.0",
-=======
     "pymedphys_utilities >= 0.10.0dev0, < 0.11.0",
->>>>>>> edfeaadf
     "scipy",
     "tqdm",
     "xarray"
