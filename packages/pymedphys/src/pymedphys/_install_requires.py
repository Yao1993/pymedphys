--- conflicted
+++ resolved
@@ -1,7 +1,4 @@
 install_requires = [
-<<<<<<< HEAD
-    "jinja2",
-    "notebook",
     "pymedphys_analysis >= 0.9.0dev0, < 0.10.0",
     "pymedphys_base >= 0.9.0dev0, < 0.10.0",
     "pymedphys_coordsandscales >= 0.9.0dev0, < 0.10.0",
@@ -15,19 +12,4 @@
     "pymedphys_mudensity >= 0.9.0dev0, < 0.10.0",
     "pymedphys_utilities >= 0.9.0dev0, < 0.10.0",
     "pymedphys_xlwings >= 0.9.0dev0, < 0.10.0"
-=======
-    "pymedphys_analysis >= 0.8.4, < 0.9.0",
-    "pymedphys_base >= 0.8.4, < 0.9.0",
-    "pymedphys_coordsandscales >= 0.8.4, < 0.9.0",
-    "pymedphys_databases >= 0.8.4, < 0.9.0",
-    "pymedphys_dicom >= 0.8.4, < 0.9.0",
-    "pymedphys_electronfactors >= 0.8.4, < 0.9.0",
-    "pymedphys_fileformats >= 0.8.4, < 0.9.0",
-    "pymedphys_gamma >= 0.8.4, < 0.9.0",
-    "pymedphys_labs >= 0.8.4, < 0.9.0",
-    "pymedphys_logfiles >= 0.8.4, < 0.9.0",
-    "pymedphys_mudensity >= 0.8.4, < 0.9.0",
-    "pymedphys_utilities >= 0.8.4, < 0.9.0",
-    "pymedphys_xlwings >= 0.8.4, < 0.9.0"
->>>>>>> 15e7890c
 ]