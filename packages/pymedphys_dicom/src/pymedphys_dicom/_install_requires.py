install_requires = [
    "matplotlib",
    "numpy >= 1.12",
    "packaging",
    "pydicom",
<<<<<<< HEAD
    "pymedphys_base >= 0.10.0, < 0.11.0",
    "pymedphys_utilities >= 0.10.0, < 0.11.0",
    "scipy"
=======
    "pymedphys_base >= 0.11.0dev0, < 0.12.0",
    "pymedphys_utilities >= 0.11.0dev0, < 0.12.0"
>>>>>>> 8386ead1
]<|MERGE_RESOLUTION|>--- conflicted
+++ resolved
@@ -3,12 +3,6 @@
     "numpy >= 1.12",
     "packaging",
     "pydicom",
-<<<<<<< HEAD
-    "pymedphys_base >= 0.10.0, < 0.11.0",
-    "pymedphys_utilities >= 0.10.0, < 0.11.0",
-    "scipy"
-=======
     "pymedphys_base >= 0.11.0dev0, < 0.12.0",
     "pymedphys_utilities >= 0.11.0dev0, < 0.12.0"
->>>>>>> 8386ead1
 ]