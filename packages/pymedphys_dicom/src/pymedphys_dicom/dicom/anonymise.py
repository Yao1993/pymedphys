--- conflicted
+++ resolved
@@ -399,11 +399,7 @@
 
     else:
         raise FileNotFoundError(
-<<<<<<< HEAD
-            "No file or directory was found at the " "supplied input path."
-=======
             "No file or directory was found at the supplied input path."
->>>>>>> c3bb8ffe
         )
 
 
