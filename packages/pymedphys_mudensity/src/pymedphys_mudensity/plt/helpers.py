--- conflicted
+++ resolved
@@ -30,13 +30,7 @@
 def pcolormesh_grid(x, y, grid_resolution=None):
     if grid_resolution is None:
         diffs = np.hstack([np.diff(x), np.diff(y)])
-<<<<<<< HEAD
-        assert np.all(np.abs(diffs - diffs[0]) < 10**-12)
-
-        grid_resolution = diffs[0]
-=======
         assert np.all(np.abs(diffs - diffs[0]) < 10 ** -12)
->>>>>>> 24d83adb
 
         grid_resolution = diffs[0]
 
