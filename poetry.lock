[[package]]
name = "absl-py"
version = "0.11.0"
description = "Abseil Python Common Libraries, see https://github.com/abseil/abseil-py."
category = "main"
optional = true
python-versions = "*"

[package.dependencies]
six = "*"

[[package]]
name = "alabaster"
version = "0.7.12"
description = "A configurable sidebar-enabled Sphinx theme"
category = "main"
optional = true
python-versions = "*"

[[package]]
name = "altair"
version = "4.1.0"
description = "Altair: A declarative statistical visualization library for Python."
category = "main"
optional = true
python-versions = ">=3.6"

[package.dependencies]
entrypoints = "*"
jinja2 = "*"
jsonschema = "*"
numpy = "*"
pandas = ">=0.18"
toolz = "*"

[package.extras]
dev = ["black", "docutils", "ipython", "flake8", "pytest", "sphinx", "m2r", "vega-datasets", "recommonmark"]

[[package]]
name = "appdirs"
version = "1.4.4"
description = "A small Python module for determining appropriate platform-specific dirs, e.g. a \"user data dir\"."
category = "main"
optional = true
python-versions = "*"

[[package]]
name = "appnope"
version = "0.1.2"
description = "Disable App Nap on macOS >= 10.9"
category = "main"
optional = true
python-versions = "*"

[[package]]
name = "argon2-cffi"
version = "20.1.0"
description = "The secure Argon2 password hashing algorithm."
category = "main"
optional = true
python-versions = "*"

[package.dependencies]
cffi = ">=1.0.0"
six = "*"

[package.extras]
dev = ["coverage[toml] (>=5.0.2)", "hypothesis", "pytest", "sphinx", "wheel", "pre-commit"]
docs = ["sphinx"]
tests = ["coverage[toml] (>=5.0.2)", "hypothesis", "pytest"]

[[package]]
name = "argue"
version = "0.3.1"
description = "Set bounds and options for your functions and conditions for your methods"
category = "main"
optional = true
python-versions = "*"

[[package]]
name = "astor"
version = "0.8.1"
description = "Read/rewrite/write Python ASTs"
category = "main"
optional = true
python-versions = "!=3.0.*,!=3.1.*,!=3.2.*,!=3.3.*,>=2.7"

[[package]]
name = "astroid"
version = "2.4.2"
description = "An abstract syntax tree for Python with inference support."
category = "main"
optional = true
python-versions = ">=3.5"

[package.dependencies]
lazy-object-proxy = ">=1.4.0,<1.5.0"
six = ">=1.12,<2.0"
typed-ast = {version = ">=1.4.0,<1.5", markers = "implementation_name == \"cpython\" and python_version < \"3.8\""}
wrapt = ">=1.11,<2.0"

[[package]]
name = "astunparse"
version = "1.6.3"
description = "An AST unparser for Python"
category = "main"
optional = true
python-versions = "*"

[package.dependencies]
six = ">=1.6.1,<2.0"

[[package]]
name = "async-generator"
version = "1.10"
description = "Async generators and context managers for Python 3.5+"
category = "main"
optional = true
python-versions = ">=3.5"

[[package]]
name = "atomicwrites"
version = "1.4.0"
description = "Atomic file writes."
category = "main"
optional = true
python-versions = ">=2.7, !=3.0.*, !=3.1.*, !=3.2.*, !=3.3.*"

[[package]]
name = "attrs"
version = "20.3.0"
description = "Classes Without Boilerplate"
category = "main"
optional = true
python-versions = ">=2.7, !=3.0.*, !=3.1.*, !=3.2.*, !=3.3.*"

[package.extras]
dev = ["coverage[toml] (>=5.0.2)", "hypothesis", "pympler", "pytest (>=4.3.0)", "six", "zope.interface", "furo", "sphinx", "pre-commit"]
docs = ["furo", "sphinx", "zope.interface"]
tests = ["coverage[toml] (>=5.0.2)", "hypothesis", "pympler", "pytest (>=4.3.0)", "six", "zope.interface"]
tests_no_zope = ["coverage[toml] (>=5.0.2)", "hypothesis", "pympler", "pytest (>=4.3.0)", "six"]

[[package]]
name = "babel"
version = "2.9.0"
description = "Internationalization utilities"
category = "main"
optional = true
python-versions = ">=2.7, !=3.0.*, !=3.1.*, !=3.2.*, !=3.3.*"

[package.dependencies]
pytz = ">=2015.7"

[[package]]
name = "backcall"
version = "0.2.0"
description = "Specifications for callback functions passed in to an API"
category = "main"
optional = true
python-versions = "*"

[[package]]
name = "base58"
version = "2.0.1"
description = "Base58 and Base58Check implementation"
category = "main"
optional = true
python-versions = ">=3.5"

[[package]]
name = "beautifulsoup4"
version = "4.9.3"
description = "Screen-scraping library"
category = "main"
optional = true
python-versions = "*"

[package.dependencies]
soupsieve = {version = ">1.2", markers = "python_version >= \"3.0\""}

[package.extras]
html5lib = ["html5lib"]
lxml = ["lxml"]

[[package]]
name = "black"
version = "19.10b0"
description = "The uncompromising code formatter."
category = "main"
optional = true
python-versions = ">=3.6"

[package.dependencies]
appdirs = "*"
attrs = ">=18.1.0"
click = ">=6.5"
pathspec = ">=0.6,<1"
regex = "*"
toml = ">=0.9.4"
typed-ast = ">=1.4.0"

[package.extras]
d = ["aiohttp (>=3.3.2)", "aiohttp-cors"]

[[package]]
name = "bleach"
version = "3.2.1"
description = "An easy safelist-based HTML-sanitizing tool."
category = "main"
optional = true
python-versions = ">=2.7, !=3.0.*, !=3.1.*, !=3.2.*, !=3.3.*, !=3.4.*"

[package.dependencies]
packaging = "*"
six = ">=1.9.0"
webencodings = "*"

[[package]]
name = "blinker"
version = "1.4"
description = "Fast, simple object-to-object and broadcast signaling"
category = "main"
optional = true
python-versions = "*"

[[package]]
<<<<<<< HEAD
=======
name = "boto3"
version = "1.16.41"
description = "The AWS SDK for Python"
category = "main"
optional = true
python-versions = "*"

[package.dependencies]
botocore = ">=1.19.41,<1.20.0"
jmespath = ">=0.7.1,<1.0.0"
s3transfer = ">=0.3.0,<0.4.0"

[[package]]
name = "botocore"
version = "1.19.41"
description = "Low-level, data-driven core of boto 3."
category = "main"
optional = true
python-versions = "*"

[package.dependencies]
jmespath = ">=0.7.1,<1.0.0"
python-dateutil = ">=2.1,<3.0.0"
urllib3 = {version = ">=1.25.4,<1.27", markers = "python_version != \"3.4\""}

[[package]]
>>>>>>> ed64907d
name = "cachetools"
version = "4.2.0"
description = "Extensible memoizing collections and decorators"
category = "main"
optional = true
python-versions = "~=3.5"

[[package]]
name = "certifi"
version = "2020.12.5"
description = "Python package for providing Mozilla's CA Bundle."
category = "main"
optional = true
python-versions = "*"

[[package]]
name = "cffi"
version = "1.14.4"
description = "Foreign Function Interface for Python calling C code."
category = "main"
optional = true
python-versions = "*"

[package.dependencies]
pycparser = "*"

[[package]]
name = "cfgv"
version = "3.2.0"
description = "Validate configuration and produce human readable error messages."
category = "main"
optional = true
python-versions = ">=3.6.1"

[[package]]
name = "chardet"
version = "4.0.0"
description = "Universal encoding detector for Python 2 and 3"
category = "main"
optional = true
python-versions = ">=2.7, !=3.0.*, !=3.1.*, !=3.2.*, !=3.3.*, !=3.4.*"

[[package]]
name = "click"
version = "7.1.2"
description = "Composable command line interface toolkit"
category = "main"
optional = true
python-versions = ">=2.7, !=3.0.*, !=3.1.*, !=3.2.*, !=3.3.*, !=3.4.*"

[[package]]
name = "colorama"
version = "0.4.4"
description = "Cross-platform colored terminal text."
category = "main"
optional = true
python-versions = ">=2.7, !=3.0.*, !=3.1.*, !=3.2.*, !=3.3.*, !=3.4.*"

[[package]]
name = "cryptography"
version = "3.3.1"
description = "cryptography is a package which provides cryptographic recipes and primitives to Python developers."
category = "main"
optional = true
python-versions = ">=2.7,!=3.0.*,!=3.1.*,!=3.2.*,!=3.3.*,!=3.4.*,!=3.5.*"

[package.dependencies]
cffi = ">=1.12"
six = ">=1.4.1"

[package.extras]
docs = ["sphinx (>=1.6.5,!=1.8.0,!=3.1.0,!=3.1.1)", "sphinx-rtd-theme"]
docstest = ["doc8", "pyenchant (>=1.6.11)", "twine (>=1.12.0)", "sphinxcontrib-spelling (>=4.0.1)"]
pep8test = ["black", "flake8", "flake8-import-order", "pep8-naming"]
ssh = ["bcrypt (>=3.1.5)"]
test = ["pytest (>=3.6.0,!=3.9.0,!=3.9.1,!=3.9.2)", "pretend", "iso8601", "pytz", "hypothesis (>=1.11.4,!=3.79.2)"]

[[package]]
name = "cssselect"
version = "1.1.0"
description = "cssselect parses CSS3 Selectors and translates them to XPath 1.0"
category = "main"
optional = true
python-versions = ">=2.7, !=3.0.*, !=3.1.*, !=3.2.*, !=3.3.*"

[[package]]
name = "cssutils"
version = "1.0.2"
description = "A CSS Cascading Style Sheets library for Python"
category = "main"
optional = true
python-versions = "*"

[[package]]
name = "cycler"
version = "0.10.0"
description = "Composable style cycles"
category = "main"
optional = true
python-versions = "*"

[package.dependencies]
six = "*"

[[package]]
name = "dataclasses"
version = "0.8"
description = "A backport of the dataclasses module for Python 3.6"
category = "main"
optional = false
python-versions = ">=3.6, <3.7"

[[package]]
name = "dbfread"
version = "2.0.7"
description = "Read DBF Files with Python"
category = "main"
optional = true
python-versions = "*"

[[package]]
name = "decorator"
version = "4.4.2"
description = "Decorators for Humans"
category = "main"
optional = true
python-versions = ">=2.6, !=3.0.*, !=3.1.*"

[[package]]
name = "defusedxml"
version = "0.6.0"
description = "XML bomb protection for Python stdlib modules"
category = "main"
optional = true
python-versions = ">=2.7, !=3.0.*, !=3.1.*, !=3.2.*, !=3.3.*, !=3.4.*"

[[package]]
name = "distlib"
version = "0.3.1"
description = "Distribution utilities"
category = "main"
optional = true
python-versions = "*"

[[package]]
name = "doc8"
version = "0.8.1"
description = "Style checker for Sphinx (or other) RST documentation"
category = "main"
optional = true
python-versions = "*"

[package.dependencies]
chardet = "*"
docutils = "*"
Pygments = "*"
restructuredtext-lint = ">=0.7"
six = "*"
stevedore = "*"

[[package]]
name = "docutils"
version = "0.16"
description = "Docutils -- Python Documentation Utilities"
category = "main"
optional = true
python-versions = ">=2.7, !=3.0.*, !=3.1.*, !=3.2.*, !=3.3.*, !=3.4.*"

[[package]]
name = "entrypoints"
version = "0.3"
description = "Discover and load entry points from installed packages."
category = "main"
optional = true
python-versions = ">=2.7"

[[package]]
name = "filelock"
version = "3.0.12"
description = "A platform independent file lock."
category = "main"
optional = true
python-versions = "*"

[[package]]
name = "flashgamma"
version = "0.0.1"
description = "Analysis of radiotherapy dose distributions"
category = "main"
optional = true
python-versions = "*"

[package.dependencies]
numpy = "*"
scipy = "*"

[[package]]
name = "flatbuffers"
version = "1.12"
description = "The FlatBuffers serialization format for Python"
category = "main"
optional = true
python-versions = "*"

[[package]]
name = "gast"
version = "0.3.3"
description = "Python AST that abstracts the underlying Python version"
category = "main"
optional = true
python-versions = ">=2.7, !=3.0.*, !=3.1.*, !=3.2.*, !=3.3.*"

[[package]]
name = "gitdb"
version = "4.0.5"
description = "Git Object Database"
category = "main"
optional = true
python-versions = ">=3.4"

[package.dependencies]
smmap = ">=3.0.1,<4"

[[package]]
name = "gitpython"
version = "3.1.11"
description = "Python Git Library"
category = "main"
optional = true
python-versions = ">=3.4"

[package.dependencies]
gitdb = ">=4.0.1,<5"

[[package]]
name = "google-auth"
version = "1.24.0"
description = "Google Authentication Library"
category = "main"
optional = true
python-versions = ">=2.7,!=3.0.*,!=3.1.*,!=3.2.*,!=3.3.*,!=3.4.*,!=3.5.*"

[package.dependencies]
cachetools = ">=2.0.0,<5.0"
pyasn1-modules = ">=0.2.1"
rsa = {version = ">=3.1.4,<5", markers = "python_version >= \"3.6\""}
six = ">=1.9.0"

[package.extras]
aiohttp = ["aiohttp (>=3.6.2,<4.0.0dev)"]

[[package]]
name = "google-auth-oauthlib"
version = "0.4.2"
description = "Google Authentication Library"
category = "main"
optional = true
python-versions = ">=3.6"

[package.dependencies]
google-auth = "*"
requests-oauthlib = ">=0.7.0"

[package.extras]
tool = ["click"]

[[package]]
name = "google-pasta"
version = "0.2.0"
description = "pasta is an AST-based Python refactoring library"
category = "main"
optional = true
python-versions = "*"

[package.dependencies]
six = "*"

[[package]]
name = "grpcio"
version = "1.32.0"
description = "HTTP/2-based RPC framework"
category = "main"
optional = true
python-versions = "*"

[package.dependencies]
six = ">=1.5.2"

[package.extras]
protobuf = ["grpcio-tools (>=1.32.0)"]

[[package]]
name = "h5py"
version = "2.10.0"
description = "Read and write HDF5 files from Python"
category = "main"
optional = true
python-versions = "*"

[package.dependencies]
numpy = ">=1.7"
six = "*"

[[package]]
name = "hypothesis"
version = "5.43.3"
description = "A library for property-based testing"
category = "main"
optional = true
python-versions = ">=3.6"

[package.dependencies]
attrs = ">=19.2.0"
sortedcontainers = ">=2.1.0,<3.0.0"

[package.extras]
all = ["black (>=19.10b0)", "click (>=7.0)", "django (>=2.2)", "dpcontracts (>=0.4)", "lark-parser (>=0.6.5)", "numpy (>=1.9.0)", "pandas (>=0.25)", "pytest (>=4.3)", "python-dateutil (>=1.4)", "pytz (>=2014.1)", "redis (>=3.0.0)", "importlib-resources (>=3.3.0)", "importlib-metadata", "backports.zoneinfo (>=0.2.1)", "tzdata (>=2020.4)"]
cli = ["click (>=7.0)", "black (>=19.10b0)"]
dateutil = ["python-dateutil (>=1.4)"]
django = ["pytz (>=2014.1)", "django (>=2.2)"]
dpcontracts = ["dpcontracts (>=0.4)"]
ghostwriter = ["black (>=19.10b0)"]
lark = ["lark-parser (>=0.6.5)"]
numpy = ["numpy (>=1.9.0)"]
pandas = ["pandas (>=0.25)"]
pytest = ["pytest (>=4.3)"]
pytz = ["pytz (>=2014.1)"]
redis = ["redis (>=3.0.0)"]
zoneinfo = ["importlib-resources (>=3.3.0)", "backports.zoneinfo (>=0.2.1)", "tzdata (>=2020.4)"]

[[package]]
name = "identify"
version = "1.5.10"
description = "File identification library for Python"
category = "main"
optional = true
python-versions = "!=3.0.*,!=3.1.*,!=3.2.*,!=3.3.*,>=2.7"

[package.extras]
license = ["editdistance"]

[[package]]
name = "idna"
version = "2.10"
description = "Internationalized Domain Names in Applications (IDNA)"
category = "main"
optional = true
python-versions = ">=2.7, !=3.0.*, !=3.1.*, !=3.2.*, !=3.3.*"

[[package]]
name = "imageio"
version = "2.9.0"
description = "Library for reading and writing a wide range of image, video, scientific, and volumetric data formats."
category = "main"
optional = true
python-versions = ">=3.5"

[package.dependencies]
numpy = "*"
pillow = "*"

[package.extras]
ffmpeg = ["imageio-ffmpeg"]
fits = ["astropy"]
full = ["astropy", "gdal", "imageio-ffmpeg", "itk"]
gdal = ["gdal"]
itk = ["itk"]

[[package]]
name = "imagesize"
version = "1.2.0"
description = "Getting image size from png/jpeg/jpeg2000/gif file"
category = "main"
optional = true
python-versions = ">=2.7, !=3.0.*, !=3.1.*, !=3.2.*, !=3.3.*"

[[package]]
name = "importlib-metadata"
version = "3.3.0"
description = "Read metadata from Python packages"
category = "main"
optional = true
python-versions = ">=3.6"

[package.dependencies]
typing-extensions = {version = ">=3.6.4", markers = "python_version < \"3.8\""}
zipp = ">=0.5"

[package.extras]
docs = ["sphinx", "jaraco.packaging (>=3.2)", "rst.linker (>=1.9)"]
testing = ["pytest (>=3.5,!=3.7.3)", "pytest-checkdocs (>=1.2.3)", "pytest-flake8", "pytest-cov", "jaraco.test (>=3.2.0)", "packaging", "pep517", "pyfakefs", "flufl.flake8", "pytest-black (>=0.3.7)", "pytest-mypy", "importlib-resources (>=1.3)"]

[[package]]
name = "importlib-resources"
version = "3.0.0"
description = "Read resources from Python packages"
category = "main"
optional = true
python-versions = "!=3.0.*,!=3.1.*,!=3.2.*,!=3.3.*,!=3.4.*,>=2.7"

[package.dependencies]
zipp = {version = ">=0.4", markers = "python_version < \"3.8\""}

[package.extras]
docs = ["sphinx", "rst.linker", "jaraco.packaging"]

[[package]]
name = "iniconfig"
version = "1.1.1"
description = "iniconfig: brain-dead simple config-ini parsing"
category = "main"
optional = true
python-versions = "*"

[[package]]
name = "ipykernel"
version = "5.4.2"
description = "IPython Kernel for Jupyter"
category = "main"
optional = true
python-versions = ">=3.5"

[package.dependencies]
appnope = {version = "*", markers = "platform_system == \"Darwin\""}
ipython = ">=5.0.0"
jupyter-client = "*"
tornado = ">=4.2"
traitlets = ">=4.1.0"

[package.extras]
test = ["pytest (!=5.3.4)", "pytest-cov", "flaky", "nose"]

[[package]]
name = "ipython"
version = "7.16.1"
description = "IPython: Productive Interactive Computing"
category = "main"
optional = true
python-versions = ">=3.6"

[package.dependencies]
appnope = {version = "*", markers = "sys_platform == \"darwin\""}
backcall = "*"
colorama = {version = "*", markers = "sys_platform == \"win32\""}
decorator = "*"
jedi = ">=0.10"
pexpect = {version = "*", markers = "sys_platform != \"win32\""}
pickleshare = "*"
prompt-toolkit = ">=2.0.0,<3.0.0 || >3.0.0,<3.0.1 || >3.0.1,<3.1.0"
pygments = "*"
traitlets = ">=4.2"

[package.extras]
all = ["Sphinx (>=1.3)", "ipykernel", "ipyparallel", "ipywidgets", "nbconvert", "nbformat", "nose (>=0.10.1)", "notebook", "numpy (>=1.14)", "pygments", "qtconsole", "requests", "testpath"]
doc = ["Sphinx (>=1.3)"]
kernel = ["ipykernel"]
nbconvert = ["nbconvert"]
nbformat = ["nbformat"]
notebook = ["notebook", "ipywidgets"]
parallel = ["ipyparallel"]
qtconsole = ["qtconsole"]
test = ["nose (>=0.10.1)", "requests", "testpath", "pygments", "nbformat", "ipykernel", "numpy (>=1.14)"]

[[package]]
name = "ipython-genutils"
version = "0.2.0"
description = "Vestigial utilities from IPython"
category = "main"
optional = true
python-versions = "*"

[[package]]
name = "ipywidgets"
version = "7.5.1"
description = "IPython HTML widgets for Jupyter"
category = "main"
optional = true
python-versions = "*"

[package.dependencies]
ipykernel = ">=4.5.1"
ipython = {version = ">=4.0.0", markers = "python_version >= \"3.3\""}
nbformat = ">=4.2.0"
traitlets = ">=4.3.1"
widgetsnbextension = ">=3.5.0,<3.6.0"

[package.extras]
test = ["pytest (>=3.6.0)", "pytest-cov", "mock"]

[[package]]
name = "isort"
version = "5.6.4"
description = "A Python utility / library to sort Python imports."
category = "main"
optional = true
python-versions = ">=3.6,<4.0"

[package.extras]
pipfile_deprecated_finder = ["pipreqs", "requirementslib"]
requirements_deprecated_finder = ["pipreqs", "pip-api"]
colors = ["colorama (>=0.4.3,<0.5.0)"]

[[package]]
name = "jedi"
version = "0.17.2"
description = "An autocompletion tool for Python that can be used for text editors."
category = "main"
optional = true
python-versions = ">=2.7, !=3.0.*, !=3.1.*, !=3.2.*, !=3.3.*, !=3.4.*"

[package.dependencies]
parso = ">=0.7.0,<0.8.0"

[package.extras]
qa = ["flake8 (==3.7.9)"]
testing = ["Django (<3.1)", "colorama", "docopt", "pytest (>=3.9.0,<5.0.0)"]

[[package]]
name = "jeepney"
version = "0.6.0"
description = "Low-level, pure Python DBus protocol wrapper."
category = "main"
optional = true
python-versions = ">=3.6"

[package.extras]
test = ["pytest", "pytest-trio", "pytest-asyncio", "testpath", "trio"]

[[package]]
name = "jinja2"
version = "2.11.2"
description = "A very fast and expressive template engine."
category = "main"
optional = true
python-versions = ">=2.7, !=3.0.*, !=3.1.*, !=3.2.*, !=3.3.*, !=3.4.*"

[package.dependencies]
MarkupSafe = ">=0.23"

[package.extras]
i18n = ["Babel (>=0.8)"]

[[package]]
name = "joblib"
version = "1.0.0"
description = "Lightweight pipelining with Python functions"
category = "main"
optional = true
python-versions = ">=3.6"

[[package]]
name = "jsonschema"
version = "3.2.0"
description = "An implementation of JSON Schema validation for Python"
category = "main"
optional = true
python-versions = "*"

[package.dependencies]
attrs = ">=17.4.0"
importlib-metadata = {version = "*", markers = "python_version < \"3.8\""}
pyrsistent = ">=0.14.0"
six = ">=1.11.0"

[package.extras]
format = ["idna", "jsonpointer (>1.13)", "rfc3987", "strict-rfc3339", "webcolors"]
format_nongpl = ["idna", "jsonpointer (>1.13)", "webcolors", "rfc3986-validator (>0.1.0)", "rfc3339-validator"]

[[package]]
name = "jupyter-book"
version = "0.8.3"
description = "Jupyter Book: Create an online book with Jupyter Notebooks"
category = "main"
optional = true
python-versions = ">=3.6"

[package.dependencies]
click = "*"
docutils = ">=0.15"
jsonschema = "*"
myst-nb = ">=0.10.1,<0.11.0"
nbconvert = "<6"
nbformat = "*"
pyyaml = "*"
sphinx = ">=2,<4"
sphinx-book-theme = ">=0.0.38"
sphinx-comments = "*"
sphinx-copybutton = "*"
sphinx-panels = ">=0.5.2,<0.6.0"
sphinx-thebe = ">=0.0.6"
sphinx-togglebutton = "*"
sphinxcontrib-bibtex = "*"

[package.extras]
all = ["pytest-cov", "black", "nbclient", "pre-commit (==1.17.0)", "matplotlib", "ipywidgets", "pytest-regressions", "sphinx-click", "pytest (>=3.6,<4)", "pandas", "sphinxext-rediraffe (>=0.2.3,<0.3.0)", "pyppeteer", "bokeh", "pytest-timeout", "jupytext (>=1.6.0,<1.7.0)", "cookiecutter", "plotly", "coverage", "pytest-xdist", "sphinx-tabs", "folium", "sympy", "beautifulsoup4", "numpy", "altair", "flake8 (>=3.7.0,<3.8.0)"]
code_style = ["flake8 (>=3.7.0,<3.8.0)", "black", "pre-commit (==1.17.0)"]
pdfhtml = ["pyppeteer"]
sphinx = ["folium", "numpy", "matplotlib", "ipywidgets", "pandas", "nbclient", "sympy", "plotly", "bokeh", "altair", "sphinx-click", "sphinx-tabs", "jupytext (>=1.6.0,<1.7.0)", "sphinxext-rediraffe (>=0.2.3,<0.3.0)"]
testing = ["coverage", "pytest (>=3.6,<4)", "pytest-cov", "pytest-xdist", "pytest-timeout", "beautifulsoup4", "matplotlib", "pytest-regressions", "jupytext (>=1.6.0,<1.7.0)", "altair", "sphinx-click", "sphinx-tabs", "pyppeteer", "cookiecutter"]

[[package]]
name = "jupyter-cache"
version = "0.4.1"
description = "A defined interface for working with a cache of jupyter notebooks."
category = "main"
optional = true
python-versions = ">=3.6"

[package.dependencies]
attrs = "*"
nbclient = ">=0.2,<0.6"
nbdime = "*"
nbformat = "*"
sqlalchemy = ">=1.3.12,<1.4.0"

[package.extras]
cli = ["click", "click-completion", "click-log", "tabulate", "pyyaml"]
code_style = ["flake8 (>=3.7.0,<3.8.0)", "black", "pre-commit (==1.17.0)"]
rtd = ["myst-nb (>=0.7,<1.0)", "sphinx-copybutton", "pydata-sphinx-theme"]
testing = ["coverage", "pytest (>=3.6,<4)", "pytest-cov", "pytest-regressions", "matplotlib", "numpy", "sympy", "pandas"]

[[package]]
name = "jupyter-client"
version = "6.1.7"
description = "Jupyter protocol implementation and client libraries"
category = "main"
optional = true
python-versions = ">=3.5"

[package.dependencies]
jupyter-core = ">=4.6.0"
python-dateutil = ">=2.1"
pyzmq = ">=13"
tornado = ">=4.1"
traitlets = "*"

[package.extras]
test = ["ipykernel", "ipython", "mock", "pytest", "pytest-asyncio", "async-generator", "pytest-timeout"]

[[package]]
name = "jupyter-core"
version = "4.7.0"
description = "Jupyter core package. A base package on which Jupyter projects rely."
category = "main"
optional = true
python-versions = ">=3.6"

[package.dependencies]
pywin32 = {version = ">=1.0", markers = "sys_platform == \"win32\""}
traitlets = "*"

[[package]]
name = "jupyter-sphinx"
version = "0.3.2"
description = "Jupyter Sphinx Extensions"
category = "main"
optional = true
python-versions = ">= 3.6"

[package.dependencies]
IPython = "*"
ipywidgets = ">=7.0.0"
nbconvert = ">=5.5"
nbformat = "*"
Sphinx = ">=2"

[[package]]
name = "keras-preprocessing"
version = "1.1.2"
description = "Easy data preprocessing and data augmentation for deep learning models"
category = "main"
optional = true
python-versions = "*"

[package.dependencies]
numpy = ">=1.9.1"
six = ">=1.9.0"

[package.extras]
image = ["scipy (>=0.14)", "Pillow (>=5.2.0)"]
pep8 = ["flake8"]
tests = ["pandas", "pillow", "tensorflow", "keras", "pytest", "pytest-xdist", "pytest-cov"]

[[package]]
name = "keyring"
version = "21.5.0"
description = "Store and access your passwords safely."
category = "main"
optional = true
python-versions = ">=3.6"

[package.dependencies]
importlib-metadata = {version = ">=1", markers = "python_version < \"3.8\""}
jeepney = {version = ">=0.4.2", markers = "sys_platform == \"linux\""}
pywin32-ctypes = {version = "<0.1.0 || >0.1.0,<0.1.1 || >0.1.1", markers = "sys_platform == \"win32\""}
SecretStorage = {version = ">=3.2", markers = "sys_platform == \"linux\""}

[package.extras]
docs = ["sphinx", "jaraco.packaging (>=3.2)", "rst.linker (>=1.9)"]
testing = ["pytest (>=3.5,!=3.7.3)", "pytest-checkdocs (>=1.2.3)", "pytest-flake8", "pytest-cov", "jaraco.test (>=3.2.0)", "pytest-black (>=0.3.7)", "pytest-mypy"]

[[package]]
name = "kiwisolver"
version = "1.3.1"
description = "A fast implementation of the Cassowary constraint solver"
category = "main"
optional = true
python-versions = ">=3.6"

[[package]]
name = "latexcodec"
version = "2.0.1"
description = "A lexer and codec to work with LaTeX code in Python."
category = "main"
optional = true
python-versions = ">=2.7, !=3.0.*, !=3.1.*, !=3.2.*, !=3.3.*"

[package.dependencies]
six = ">=1.4.1"

[[package]]
name = "lazy-object-proxy"
version = "1.4.3"
description = "A fast and thorough lazy object proxy."
category = "main"
optional = true
python-versions = ">=2.7, !=3.0.*, !=3.1.*, !=3.2.*, !=3.3.*"

[[package]]
name = "lxml"
version = "4.6.2"
description = "Powerful and Pythonic XML processing library combining libxml2/libxslt with the ElementTree API."
category = "main"
optional = true
python-versions = ">=2.7, !=3.0.*, !=3.1.*, !=3.2.*, !=3.3.*, != 3.4.*"

[package.extras]
cssselect = ["cssselect (>=0.7)"]
html5 = ["html5lib"]
htmlsoup = ["beautifulsoup4"]
source = ["Cython (>=0.29.7)"]

[[package]]
name = "markdown"
version = "3.3.3"
description = "Python implementation of Markdown."
category = "main"
optional = true
python-versions = ">=3.6"

[package.dependencies]
importlib-metadata = {version = "*", markers = "python_version < \"3.8\""}

[package.extras]
testing = ["coverage", "pyyaml"]

[[package]]
name = "markdown-it-py"
version = "0.5.8"
description = "Python port of markdown-it. Markdown parsing, done right!"
category = "main"
optional = true
python-versions = "~=3.6"

[package.dependencies]
attrs = ">=19,<21"

[package.extras]
code_style = ["pre-commit (==2.6)"]
compare = ["commonmark (>=0.9.1,<0.10.0)", "markdown (>=3.2.2,<3.3.0)", "mistune (>=0.8.4,<0.9.0)", "mistletoe-ebp (>=0.10.0,<0.11.0)", "panflute (>=1.12,<2.0)"]
linkify = ["linkify-it-py (>=1.0,<2.0)"]
rtd = ["myst-nb (>=0.10.0,<0.11.0)", "sphinx-book-theme", "sphinx-panels (>=0.4.0,<0.5.0)", "sphinx-copybutton", "sphinx (>=2,<4)", "pyyaml"]
testing = ["coverage", "pytest (>=3.6,<4)", "pytest-cov", "pytest-regressions", "pytest-benchmark (>=3.2,<4.0)", "psutil"]

[[package]]
name = "markupsafe"
version = "1.1.1"
description = "Safely add untrusted strings to HTML/XML markup."
category = "main"
optional = true
python-versions = ">=2.7,!=3.0.*,!=3.1.*,!=3.2.*,!=3.3.*"

[[package]]
name = "matplotlib"
version = "3.3.3"
description = "Python plotting package"
category = "main"
optional = true
python-versions = ">=3.6"

[package.dependencies]
cycler = ">=0.10"
kiwisolver = ">=1.0.1"
numpy = ">=1.15"
pillow = ">=6.2.0"
pyparsing = ">=2.0.3,<2.0.4 || >2.0.4,<2.1.2 || >2.1.2,<2.1.6 || >2.1.6"
python-dateutil = ">=2.1"

[[package]]
name = "mccabe"
version = "0.6.1"
description = "McCabe checker, plugin for flake8"
category = "main"
optional = true
python-versions = "*"

[[package]]
name = "mistune"
version = "0.8.4"
description = "The fastest markdown parser in pure Python"
category = "main"
optional = true
python-versions = "*"

[[package]]
name = "mypy"
version = "0.790"
description = "Optional static typing for Python"
category = "main"
optional = true
python-versions = ">=3.5"

[package.dependencies]
mypy-extensions = ">=0.4.3,<0.5.0"
typed-ast = ">=1.4.0,<1.5.0"
typing-extensions = ">=3.7.4"

[package.extras]
dmypy = ["psutil (>=4.0)"]

[[package]]
name = "mypy-extensions"
version = "0.4.3"
description = "Experimental type system extensions for programs checked with the mypy typechecker."
category = "main"
optional = true
python-versions = "*"

[[package]]
name = "myst-nb"
version = "0.10.1"
description = "A Jupyter Notebook Sphinx reader built on top of the MyST markdown parser."
category = "main"
optional = true
python-versions = ">=3.6"

[package.dependencies]
docutils = ">=0.15"
importlib-metadata = "*"
ipython = "*"
ipywidgets = ">=7.0.0,<8"
jupyter-cache = ">=0.4.1,<0.5.0"
jupyter-sphinx = ">=0.3.1,<0.4.0"
myst-parser = ">=0.12.9,<0.13.0"
nbconvert = ">=5.6,<6.0"
nbformat = ">=5.0,<6.0"
pyyaml = "*"
sphinx = ">=2,<4"
sphinx-togglebutton = ">=0.2.2,<0.3.0"

[package.extras]
code_style = ["flake8 (>=3.7.0,<3.8.0)", "black", "pre-commit (==1.17.0)"]
rtd = ["jupytext (>=1.6.0)", "coconut (>=1.4.3,<1.5.0)", "sphinxcontrib-bibtex", "ipywidgets", "pandas", "numpy", "sympy", "altair", "alabaster", "bokeh", "plotly", "matplotlib", "sphinx-copybutton", "sphinx-book-theme", "sphinx-panels (>=0.4.1,<0.5.0)"]
testing = ["pytest (>=5.4,<6.0)", "pytest-cov (>=2.8,<3.0)", "coverage (<5.0)", "pytest-regressions", "matplotlib", "numpy", "sympy", "pandas", "jupytext (>=1.6.0)"]

[[package]]
name = "myst-parser"
version = "0.12.10"
description = "An extended commonmark compliant parser, with bridges to docutils & sphinx."
category = "main"
optional = true
python-versions = ">=3.6"

[package.dependencies]
docutils = ">=0.15"
markdown-it-py = ">=0.5.4,<0.6.0"
pyyaml = "*"
sphinx = ">=2,<4"

[package.extras]
code_style = ["flake8 (>=3.7.0,<3.8.0)", "black", "pre-commit (==1.17.0)"]
rtd = ["sphinxcontrib-bibtex", "ipython", "sphinx-book-theme (>=0.0.36)", "sphinx-tabs", "sphinx-panels (>=0.4.1,<0.5.0)"]
testing = ["coverage", "pytest (>=3.6,<4)", "pytest-cov", "pytest-regressions", "beautifulsoup4"]

[[package]]
name = "nbclient"
version = "0.5.1"
description = "A client library for executing notebooks. Formerly nbconvert's ExecutePreprocessor."
category = "main"
optional = true
python-versions = ">=3.6"

[package.dependencies]
async-generator = "*"
jupyter-client = ">=6.1.5"
nbformat = ">=5.0"
nest-asyncio = "*"
traitlets = ">=4.2"

[package.extras]
dev = ["codecov", "coverage", "ipython", "ipykernel", "ipywidgets", "pytest (>=4.1)", "pytest-cov (>=2.6.1)", "check-manifest", "flake8", "mypy", "tox", "bumpversion", "xmltodict", "pip (>=18.1)", "wheel (>=0.31.0)", "setuptools (>=38.6.0)", "twine (>=1.11.0)", "black"]
sphinx = ["Sphinx (>=1.7)", "sphinx-book-theme", "mock", "moto", "myst-parser"]
test = ["codecov", "coverage", "ipython", "ipykernel", "ipywidgets", "pytest (>=4.1)", "pytest-cov (>=2.6.1)", "check-manifest", "flake8", "mypy", "tox", "bumpversion", "xmltodict", "pip (>=18.1)", "wheel (>=0.31.0)", "setuptools (>=38.6.0)", "twine (>=1.11.0)", "black"]

[[package]]
name = "nbconvert"
version = "5.6.1"
description = "Converting Jupyter Notebooks"
category = "main"
optional = true
python-versions = ">=2.7, !=3.0.*, !=3.1.*, !=3.2.*, !=3.3.*, !=3.4.*"

[package.dependencies]
bleach = "*"
defusedxml = "*"
entrypoints = ">=0.2.2"
jinja2 = ">=2.4"
jupyter-core = "*"
mistune = ">=0.8.1,<2"
nbformat = ">=4.4"
pandocfilters = ">=1.4.1"
pygments = "*"
testpath = "*"
traitlets = ">=4.2"

[package.extras]
all = ["pytest", "pytest-cov", "ipykernel", "jupyter-client (>=5.3.1)", "ipywidgets (>=7)", "pebble", "tornado (>=4.0)", "sphinx (>=1.5.1)", "sphinx-rtd-theme", "nbsphinx (>=0.2.12)", "sphinxcontrib-github-alt", "ipython", "mock"]
docs = ["sphinx (>=1.5.1)", "sphinx-rtd-theme", "nbsphinx (>=0.2.12)", "sphinxcontrib-github-alt", "ipython", "jupyter-client (>=5.3.1)"]
execute = ["jupyter-client (>=5.3.1)"]
serve = ["tornado (>=4.0)"]
test = ["pytest", "pytest-cov", "ipykernel", "jupyter-client (>=5.3.1)", "ipywidgets (>=7)", "pebble", "mock"]

[[package]]
name = "nbdime"
version = "2.1.0"
description = "Diff and merge of Jupyter Notebooks"
category = "main"
optional = true
python-versions = ">=3.6"

[package.dependencies]
colorama = "*"
GitPython = "<2.1.4 || >2.1.4,<2.1.5 || >2.1.5,<2.1.6 || >2.1.6"
jinja2 = ">=2.9"
nbformat = "*"
notebook = "*"
pygments = "*"
requests = "*"
six = "*"
tornado = "*"

[package.extras]
docs = ["sphinx", "recommonmark", "sphinx-rtd-theme"]
test = ["pytest (>=3.6)", "pytest-cov", "pytest-timeout", "pytest-tornado", "jsonschema", "mock", "requests", "tabulate"]

[[package]]
name = "nbformat"
version = "5.0.8"
description = "The Jupyter Notebook format"
category = "main"
optional = true
python-versions = ">=3.5"

[package.dependencies]
ipython-genutils = "*"
jsonschema = ">=2.4,<2.5.0 || >2.5.0"
jupyter-core = "*"
traitlets = ">=4.1"

[package.extras]
fast = ["fastjsonschema"]
test = ["fastjsonschema", "testpath", "pytest", "pytest-cov"]

[[package]]
name = "nest-asyncio"
version = "1.4.3"
description = "Patch asyncio to allow nested event loops"
category = "main"
optional = true
python-versions = ">=3.5"

[[package]]
name = "networkx"
version = "2.5"
description = "Python package for creating and manipulating graphs and networks"
category = "main"
optional = true
python-versions = ">=3.6"

[package.dependencies]
decorator = ">=4.3.0"

[package.extras]
all = ["numpy", "scipy", "pandas", "matplotlib", "pygraphviz", "pydot", "pyyaml", "lxml", "pytest"]
gdal = ["gdal"]
lxml = ["lxml"]
matplotlib = ["matplotlib"]
numpy = ["numpy"]
pandas = ["pandas"]
pydot = ["pydot"]
pygraphviz = ["pygraphviz"]
pytest = ["pytest"]
pyyaml = ["pyyaml"]
scipy = ["scipy"]

[[package]]
name = "nodeenv"
version = "1.5.0"
description = "Node.js virtual environment builder"
category = "main"
optional = true
python-versions = "*"

[[package]]
name = "notebook"
version = "6.1.5"
description = "A web-based notebook environment for interactive computing"
category = "main"
optional = true
python-versions = ">=3.5"

[package.dependencies]
argon2-cffi = "*"
ipykernel = "*"
ipython-genutils = "*"
jinja2 = "*"
jupyter-client = ">=5.3.4"
jupyter-core = ">=4.6.1"
nbconvert = "*"
nbformat = "*"
prometheus-client = "*"
pyzmq = ">=17"
Send2Trash = "*"
terminado = ">=0.8.3"
tornado = ">=5.0"
traitlets = ">=4.2.1"

[package.extras]
docs = ["sphinx", "nbsphinx", "sphinxcontrib-github-alt"]
test = ["nose", "coverage", "requests", "nose-warnings-filters", "nbval", "nose-exclude", "selenium", "pytest", "pytest-cov", "requests-unixsocket"]

[[package]]
name = "numpy"
version = "1.19.4"
description = "NumPy is the fundamental package for array computing with Python."
category = "main"
optional = true
python-versions = ">=3.6"

[[package]]
name = "oauthlib"
version = "3.1.0"
description = "A generic, spec-compliant, thorough implementation of the OAuth request-signing logic"
category = "main"
optional = true
python-versions = ">=2.7, !=3.0.*, !=3.1.*, !=3.2.*, !=3.3.*"

[package.extras]
rsa = ["cryptography"]
signals = ["blinker"]
signedtoken = ["cryptography", "pyjwt (>=1.0.0)"]

[[package]]
name = "opt-einsum"
version = "3.3.0"
description = "Optimizing numpys einsum function"
category = "main"
optional = true
python-versions = ">=3.5"

[package.dependencies]
numpy = ">=1.7"

[package.extras]
docs = ["sphinx (==1.2.3)", "sphinxcontrib-napoleon", "sphinx-rtd-theme", "numpydoc"]
tests = ["pytest", "pytest-cov", "pytest-pep8"]

[[package]]
name = "oset"
version = "0.1.3"
description = "Ordered Set."
category = "main"
optional = true
python-versions = "*"

[[package]]
name = "packaging"
version = "20.8"
description = "Core utilities for Python packages"
category = "main"
optional = true
python-versions = ">=2.7, !=3.0.*, !=3.1.*, !=3.2.*, !=3.3.*"

[package.dependencies]
pyparsing = ">=2.0.2"

[[package]]
name = "pandas"
version = "1.1.5"
description = "Powerful data structures for data analysis, time series, and statistics"
category = "main"
optional = true
python-versions = ">=3.6.1"

[package.dependencies]
numpy = ">=1.15.4"
python-dateutil = ">=2.7.3"
pytz = ">=2017.2"

[package.extras]
test = ["pytest (>=4.0.2)", "pytest-xdist", "hypothesis (>=3.58)"]

[[package]]
name = "pandocfilters"
version = "1.4.3"
description = "Utilities for writing pandoc filters in python"
category = "main"
optional = true
python-versions = ">=2.7, !=3.0.*, !=3.1.*, !=3.2.*, !=3.3.*"

[[package]]
name = "parso"
version = "0.7.1"
description = "A Python Parser"
category = "main"
optional = true
python-versions = ">=2.7, !=3.0.*, !=3.1.*, !=3.2.*, !=3.3.*"

[package.extras]
testing = ["docopt", "pytest (>=3.0.7)"]

[[package]]
name = "pathspec"
version = "0.8.1"
description = "Utility library for gitignore style pattern matching of file paths."
category = "main"
optional = true
python-versions = ">=2.7, !=3.0.*, !=3.1.*, !=3.2.*, !=3.3.*, !=3.4.*"

[[package]]
name = "pbr"
version = "5.5.1"
description = "Python Build Reasonableness"
category = "main"
optional = true
python-versions = ">=2.6"

[[package]]
name = "pexpect"
version = "4.8.0"
description = "Pexpect allows easy control of interactive console applications."
category = "main"
optional = true
python-versions = "*"

[package.dependencies]
ptyprocess = ">=0.5"

[[package]]
name = "pickleshare"
version = "0.7.5"
description = "Tiny 'shelve'-like database with concurrency support"
category = "main"
optional = true
python-versions = "*"

[[package]]
name = "pillow"
version = "8.0.1"
description = "Python Imaging Library (Fork)"
category = "main"
optional = true
python-versions = ">=3.6"

[[package]]
name = "pluggy"
version = "0.13.1"
description = "plugin and hook calling mechanisms for python"
category = "main"
optional = true
python-versions = ">=2.7, !=3.0.*, !=3.1.*, !=3.2.*, !=3.3.*"

[package.dependencies]
importlib-metadata = {version = ">=0.12", markers = "python_version < \"3.8\""}

[package.extras]
dev = ["pre-commit", "tox"]

[[package]]
name = "pockets"
version = "0.9.1"
description = "A collection of helpful Python tools!"
category = "main"
optional = true
python-versions = "*"

[package.dependencies]
six = ">=1.5.2"

[[package]]
name = "pre-commit"
version = "2.9.3"
description = "A framework for managing and maintaining multi-language pre-commit hooks."
category = "main"
optional = true
python-versions = ">=3.6.1"

[package.dependencies]
cfgv = ">=2.0.0"
identify = ">=1.0.0"
importlib-metadata = {version = "*", markers = "python_version < \"3.8\""}
importlib-resources = {version = "*", markers = "python_version < \"3.7\""}
nodeenv = ">=0.11.1"
pyyaml = ">=5.1"
toml = "*"
virtualenv = ">=20.0.8"

[[package]]
name = "premailer"
version = "3.7.0"
description = "Turns CSS blocks into style attributes"
category = "main"
optional = true
python-versions = "*"

[package.dependencies]
cachetools = "*"
cssselect = "*"
cssutils = "*"
lxml = "*"
requests = "*"

[package.extras]
dev = ["tox", "twine", "therapist", "black", "flake8", "wheel"]
test = ["nose", "mock"]

[[package]]
name = "prometheus-client"
version = "0.9.0"
description = "Python client for the Prometheus monitoring system."
category = "main"
optional = true
python-versions = "*"

[package.extras]
twisted = ["twisted"]

[[package]]
name = "prompt-toolkit"
version = "3.0.8"
description = "Library for building powerful interactive command lines in Python"
category = "main"
optional = true
python-versions = ">=3.6.1"

[package.dependencies]
wcwidth = "*"

[[package]]
name = "protobuf"
version = "3.14.0"
description = "Protocol Buffers"
category = "main"
optional = true
python-versions = "*"

[package.dependencies]
six = ">=1.9"

[[package]]
name = "psutil"
version = "5.8.0"
description = "Cross-platform lib for process and system monitoring in Python."
category = "main"
optional = true
python-versions = ">=2.6, !=3.0.*, !=3.1.*, !=3.2.*, !=3.3.*"

[package.extras]
test = ["ipaddress", "mock", "unittest2", "enum34", "pywin32", "wmi"]

[[package]]
name = "ptyprocess"
version = "0.6.0"
description = "Run a subprocess in a pseudo terminal"
category = "main"
optional = true
python-versions = "*"

[[package]]
name = "py"
version = "1.10.0"
description = "library with cross-python path, ini-parsing, io, code, log facilities"
category = "main"
optional = true
python-versions = ">=2.7, !=3.0.*, !=3.1.*, !=3.2.*, !=3.3.*"

[[package]]
name = "pyarrow"
version = "2.0.0"
description = "Python library for Apache Arrow"
category = "main"
optional = true
python-versions = ">=3.5"

[package.dependencies]
numpy = ">=1.14"

[[package]]
name = "pyasn1"
version = "0.4.8"
description = "ASN.1 types and codecs"
category = "main"
optional = true
python-versions = "*"

[[package]]
name = "pyasn1-modules"
version = "0.2.8"
description = "A collection of ASN.1-based protocols modules."
category = "main"
optional = true
python-versions = "*"

[package.dependencies]
pyasn1 = ">=0.4.6,<0.5.0"

[[package]]
name = "pybtex"
version = "0.23.0"
description = "A BibTeX-compatible bibliography processor in Python"
category = "main"
optional = true
python-versions = ">=2.7,!=3.0.*,!=3.1.*,!=3.2.*"

[package.dependencies]
latexcodec = ">=1.0.4"
PyYAML = ">=3.01"
six = "*"

[package.extras]
test = ["pytest"]

[[package]]
name = "pybtex-docutils"
version = "0.2.2"
description = "A docutils backend for pybtex."
category = "main"
optional = true
python-versions = ">=2.7, !=3.0.*, !=3.1.*, !=3.2.*, !=3.3.*"

[package.dependencies]
docutils = ">=0.8"
pybtex = ">=0.16"
six = "*"

[[package]]
name = "pycparser"
version = "2.20"
description = "C parser in Python"
category = "main"
optional = true
python-versions = ">=2.7, !=3.0.*, !=3.1.*, !=3.2.*, !=3.3.*"

[[package]]
name = "pydata-sphinx-theme"
version = "0.4.1"
description = "Bootstrap-based Sphinx theme from the PyData community"
category = "main"
optional = true
python-versions = ">=3.5"

[package.dependencies]
sphinx = "*"

[[package]]
name = "pydeck"
version = "0.5.0"
description = "Widget for deck.gl maps"
category = "main"
optional = true
python-versions = "*"

[package.dependencies]
ipykernel = {version = ">=5.1.2", markers = "python_version >= \"3.4\""}
ipywidgets = ">=7.0.0"
jinja2 = ">=2.10.1"
numpy = ">=1.16.4"
traitlets = ">=4.3.2"

[package.extras]
testing = ["pytest"]

[[package]]
name = "pydicom"
version = "2.1.2"
description = "Pure python package for DICOM medical file reading and writing"
category = "main"
optional = true
python-versions = ">=3.6.1"

[[package]]
name = "pygments"
version = "2.7.3"
description = "Pygments is a syntax highlighting package written in Python."
category = "main"
optional = true
python-versions = ">=3.5"

[[package]]
name = "pylibjpeg-libjpeg"
version = "1.1.0"
description = "A Python wrapper for libjpeg, with a focus on use as a plugin for for pylibjpeg"
category = "main"
optional = true
python-versions = ">=3.6"

[package.dependencies]
numpy = ">=1.16.0"

[[package]]
name = "pylinac"
version = "2.3.2"
description = "A toolkit for performing TG-142 QA-related tasks on a linear accelerator"
category = "main"
optional = true
python-versions = "*"

[package.dependencies]
argue = "*"
matplotlib = ">=1.4"
numpy = ">=1.14"
Pillow = ">=4.0"
pydicom = ">=1.0"
pyyaml = ">=3.10"
reportlab = ">=3.3"
scikit-image = ">=0.13"
scikit-learn = ">=0.18"
scipy = ">=1.0"
tqdm = ">=3.8"
yagmail = "*"

[[package]]
name = "pylint"
version = "2.6.0"
description = "python code static checker"
category = "main"
optional = true
python-versions = ">=3.5.*"

[package.dependencies]
astroid = ">=2.4.0,<=2.5"
colorama = {version = "*", markers = "sys_platform == \"win32\""}
isort = ">=4.2.5,<6"
mccabe = ">=0.6,<0.7"
toml = ">=0.7.1"

[[package]]
name = "pymssql"
version = "2.1.5"
description = "DB-API interface to Microsoft SQL Server for Python. (new Cython-based version)"
category = "main"
optional = true
python-versions = "*"

[[package]]
name = "pynetdicom"
version = "1.5.4"
description = "A Python implementation of the DICOM networking protocol"
category = "main"
optional = true
python-versions = "*"

[package.dependencies]
pydicom = ">=1.4.2"

[[package]]
name = "pyparsing"
version = "2.4.7"
description = "Python parsing module"
category = "main"
optional = true
python-versions = ">=2.6, !=3.0.*, !=3.1.*, !=3.2.*"

[[package]]
name = "pyrsistent"
version = "0.17.3"
description = "Persistent/Functional/Immutable data structures"
category = "main"
optional = true
python-versions = ">=3.5"

[[package]]
name = "pytest"
version = "6.2.1"
description = "pytest: simple powerful testing with Python"
category = "main"
optional = true
python-versions = ">=3.6"

[package.dependencies]
atomicwrites = {version = ">=1.0", markers = "sys_platform == \"win32\""}
attrs = ">=19.2.0"
colorama = {version = "*", markers = "sys_platform == \"win32\""}
importlib-metadata = {version = ">=0.12", markers = "python_version < \"3.8\""}
iniconfig = "*"
packaging = "*"
pluggy = ">=0.12,<1.0.0a1"
py = ">=1.8.2"
toml = "*"

[package.extras]
testing = ["argcomplete", "hypothesis (>=3.56)", "mock", "nose", "requests", "xmlschema"]

[[package]]
name = "pytest-pylint"
version = "0.18.0"
description = "pytest plugin to check source code with pylint"
category = "main"
optional = true
python-versions = ">=3.5"

[package.dependencies]
pylint = ">=2.3.0"
pytest = ">=5.4"
toml = ">=0.7.1"

[[package]]
name = "pytest-rerunfailures"
version = "9.1.1"
description = "pytest plugin to re-run tests to eliminate flaky failures"
category = "main"
optional = true
python-versions = ">=3.5"

[package.dependencies]
pytest = ">=5.0"

[[package]]
name = "pytest-sugar"
version = "0.9.4"
description = "pytest-sugar is a plugin for pytest that changes the default look and feel of pytest (e.g. progressbar, show tests that fail instantly)."
category = "main"
optional = true
python-versions = "*"

[package.dependencies]
packaging = ">=14.1"
pytest = ">=2.9"
termcolor = ">=1.1.0"

[[package]]
name = "python-dateutil"
version = "2.8.1"
description = "Extensions to the standard Python datetime module"
category = "main"
optional = true
python-versions = "!=3.0.*,!=3.1.*,!=3.2.*,>=2.7"

[package.dependencies]
six = ">=1.5"

[[package]]
name = "pytz"
version = "2020.4"
description = "World timezone definitions, modern and historical"
category = "main"
optional = true
python-versions = "*"

[[package]]
name = "pywavelets"
version = "1.1.1"
description = "PyWavelets, wavelet transform module"
category = "main"
optional = true
python-versions = ">=3.5"

[package.dependencies]
numpy = ">=1.13.3"

[[package]]
name = "pywin32"
version = "300"
description = "Python for Window Extensions"
category = "main"
optional = true
python-versions = "*"

[[package]]
name = "pywin32-ctypes"
version = "0.2.0"
description = ""
category = "main"
optional = true
python-versions = "*"

[[package]]
name = "pywinpty"
version = "0.5.7"
description = "Python bindings for the winpty library"
category = "main"
optional = true
python-versions = "*"

[[package]]
name = "pyyaml"
version = "5.3.1"
description = "YAML parser and emitter for Python"
category = "main"
optional = true
python-versions = ">=2.7, !=3.0.*, !=3.1.*, !=3.2.*, !=3.3.*, !=3.4.*"

[[package]]
name = "pyzmq"
version = "20.0.0"
description = "Python bindings for 0MQ"
category = "main"
optional = true
python-versions = ">=3.5"

[package.dependencies]
cffi = {version = "*", markers = "implementation_name === \"pypy\""}
py = {version = "*", markers = "implementation_name === \"pypy\""}

[[package]]
name = "readme-renderer"
version = "28.0"
description = "readme_renderer is a library for rendering \"readme\" descriptions for Warehouse"
category = "main"
optional = true
python-versions = "*"

[package.dependencies]
bleach = ">=2.1.0"
docutils = ">=0.13.1"
Pygments = ">=2.5.1"
six = "*"

[package.extras]
md = ["cmarkgfm (>=0.2.0)"]

[[package]]
name = "regex"
version = "2020.11.13"
description = "Alternative regular expression module, to replace re."
category = "main"
optional = true
python-versions = "*"

[[package]]
name = "reportlab"
version = "3.5.56"
description = "The Reportlab Toolkit"
category = "main"
optional = true
python-versions = "*"

[package.dependencies]
pillow = ">=4.0.0"

[[package]]
name = "requests"
version = "2.25.1"
description = "Python HTTP for Humans."
category = "main"
optional = true
python-versions = ">=2.7, !=3.0.*, !=3.1.*, !=3.2.*, !=3.3.*, !=3.4.*"

[package.dependencies]
certifi = ">=2017.4.17"
chardet = ">=3.0.2,<5"
idna = ">=2.5,<3"
urllib3 = ">=1.21.1,<1.27"

[package.extras]
security = ["pyOpenSSL (>=0.14)", "cryptography (>=1.3.4)"]
socks = ["PySocks (>=1.5.6,!=1.5.7)", "win-inet-pton"]

[[package]]
name = "requests-oauthlib"
version = "1.3.0"
description = "OAuthlib authentication support for Requests."
category = "main"
optional = true
python-versions = ">=2.7, !=3.0.*, !=3.1.*, !=3.2.*, !=3.3.*"

[package.dependencies]
oauthlib = ">=3.0.0"
requests = ">=2.0.0"

[package.extras]
rsa = ["oauthlib[signedtoken] (>=3.0.0)"]

[[package]]
name = "restructuredtext-lint"
version = "1.3.2"
description = "reStructuredText linter"
category = "main"
optional = true
python-versions = "*"

[package.dependencies]
docutils = ">=0.11,<1.0"

[[package]]
name = "rope"
version = "0.18.0"
description = "a python refactoring library..."
category = "main"
optional = true
python-versions = "*"

[package.extras]
dev = ["pytest"]

[[package]]
name = "rsa"
version = "4.6"
description = "Pure-Python RSA implementation"
category = "main"
optional = true
python-versions = ">=3.5, <4"

[package.dependencies]
pyasn1 = ">=0.1.3"

[[package]]
name = "scikit-image"
version = "0.17.2"
description = "Image processing in Python"
category = "main"
optional = true
python-versions = ">=3.6"

[package.dependencies]
imageio = ">=2.3.0"
matplotlib = ">=2.0.0,<3.0.0 || >3.0.0"
networkx = ">=2.0"
numpy = ">=1.15.1"
pillow = ">=4.3.0,<7.1.0 || >7.1.0,<7.1.1 || >7.1.1"
PyWavelets = ">=1.1.1"
scipy = ">=1.0.1"
tifffile = ">=2019.7.26"

[package.extras]
docs = ["sphinx (>=1.8,<=2.4.4)", "numpydoc (>=0.9)", "sphinx-gallery (>=0.3.1)", "sphinx-copybutton", "pytest-runner", "scikit-learn", "matplotlib (>=3.0.1)", "dask[array] (>=0.15.0)", "cloudpickle (>=0.2.1)", "pandas (>=0.23.0)", "seaborn (>=0.7.1)", "pooch (>=0.5.2)"]
optional = ["simpleitk", "astropy (>=1.2.0)", "qtpy", "pyamg", "dask[array] (>=0.15.0)", "cloudpickle (>=0.2.1)", "pooch (>=0.5.2)"]
test = ["pytest (!=3.7.3)", "pytest-cov", "pytest-localserver", "flake8", "codecov"]

[[package]]
name = "scikit-learn"
version = "0.23.2"
description = "A set of python modules for machine learning and data mining"
category = "main"
optional = true
python-versions = ">=3.6"

[package.dependencies]
joblib = ">=0.11"
numpy = ">=1.13.3"
scipy = ">=0.19.1"
threadpoolctl = ">=2.0.0"

[package.extras]
alldeps = ["numpy (>=1.13.3)", "scipy (>=0.19.1)"]

[[package]]
name = "scipy"
version = "1.5.4"
description = "SciPy: Scientific Library for Python"
category = "main"
optional = true
python-versions = ">=3.6"

[package.dependencies]
numpy = ">=1.14.5"

[[package]]
name = "secretstorage"
version = "3.3.0"
description = "Python bindings to FreeDesktop.org Secret Service API"
category = "main"
optional = true
python-versions = ">=3.6"

[package.dependencies]
cryptography = ">=2.0"
jeepney = ">=0.6"

[[package]]
name = "send2trash"
version = "1.5.0"
description = "Send file to trash natively under Mac OS X, Windows and Linux."
category = "main"
optional = true
python-versions = "*"

[[package]]
name = "shapely"
version = "1.7.1"
description = "Geometric objects, predicates, and operations"
category = "main"
optional = true
python-versions = "*"

[package.extras]
all = ["numpy", "pytest", "pytest-cov"]
test = ["pytest", "pytest-cov"]
vectorized = ["numpy"]

[[package]]
name = "six"
version = "1.15.0"
description = "Python 2 and 3 compatibility utilities"
category = "main"
optional = true
python-versions = ">=2.7, !=3.0.*, !=3.1.*, !=3.2.*"

[[package]]
name = "smmap"
version = "3.0.4"
description = "A pure Python implementation of a sliding window memory map manager"
category = "main"
optional = true
python-versions = ">=2.7, !=3.0.*, !=3.1.*, !=3.2.*, !=3.3.*"

[[package]]
name = "snowballstemmer"
version = "2.0.0"
description = "This package provides 26 stemmers for 25 languages generated from Snowball algorithms."
category = "main"
optional = true
python-versions = "*"

[[package]]
name = "sortedcontainers"
version = "2.3.0"
description = "Sorted Containers -- Sorted List, Sorted Dict, Sorted Set"
category = "main"
optional = true
python-versions = "*"

[[package]]
name = "soupsieve"
version = "2.1"
description = "A modern CSS selector implementation for Beautiful Soup."
category = "main"
optional = true
python-versions = ">=3.5"

[[package]]
name = "sphinx"
version = "3.3.1"
description = "Python documentation generator"
category = "main"
optional = true
python-versions = ">=3.5"

[package.dependencies]
alabaster = ">=0.7,<0.8"
babel = ">=1.3"
colorama = {version = ">=0.3.5", markers = "sys_platform == \"win32\""}
docutils = ">=0.12"
imagesize = "*"
Jinja2 = ">=2.3"
packaging = "*"
Pygments = ">=2.0"
requests = ">=2.5.0"
snowballstemmer = ">=1.1"
sphinxcontrib-applehelp = "*"
sphinxcontrib-devhelp = "*"
sphinxcontrib-htmlhelp = "*"
sphinxcontrib-jsmath = "*"
sphinxcontrib-qthelp = "*"
sphinxcontrib-serializinghtml = "*"

[package.extras]
docs = ["sphinxcontrib-websupport"]
lint = ["flake8 (>=3.5.0)", "flake8-import-order", "mypy (>=0.790)", "docutils-stubs"]
test = ["pytest", "pytest-cov", "html5lib", "typed-ast", "cython"]

[[package]]
name = "sphinx-argparse"
version = "0.2.5"
description = "A sphinx extension that automatically documents argparse commands and options"
category = "main"
optional = true
python-versions = "*"

[package.dependencies]
sphinx = ">=1.2.0"

[package.extras]
dev = ["pytest", "sphinx-rtd-theme"]
markdown = ["CommonMark (>=0.5.6)"]

[[package]]
name = "sphinx-book-theme"
version = "0.0.39"
description = "Jupyter Book: Create an online book with Jupyter Notebooks"
category = "main"
optional = true
python-versions = ">=3.6"

[package.dependencies]
beautifulsoup4 = "*"
click = "*"
docutils = ">=0.15"
importlib-resources = {version = ">=3.0.0,<3.1.0", markers = "python_version < \"3.7\""}
pydata-sphinx-theme = ">=0.4.1,<0.5.0"
pyyaml = "*"
sphinx = "*"

[package.extras]
code_style = ["pre-commit (>=2.7.0,<2.8.0)"]
live-dev = ["sphinx-autobuild", "web-compile (>=0.2.1,<0.3.0)"]
sphinx = ["folium", "numpy", "matplotlib", "ipywidgets", "pandas", "nbclient", "myst-nb (>=0.10.1,<0.11.0)", "sphinx-togglebutton (>=0.2.1)", "sphinx-copybutton", "plotly", "sphinxcontrib-bibtex", "sphinx-thebe", "ablog (>=0.10.11,<0.11.0)"]
testing = ["myst-nb (>=0.10.1,<0.11.0)", "sphinx-thebe", "coverage", "pytest (>=6.0.1,<6.1.0)", "pytest-cov", "pytest-regressions (>=2.0.1,<2.1.0)"]

[[package]]
name = "sphinx-comments"
version = "0.0.3"
description = "Add comments and annotation to your documentation."
category = "main"
optional = true
python-versions = "*"

[package.dependencies]
sphinx = ">=1.8"

[package.extras]
code_style = ["flake8 (>=3.7.0,<3.8.0)", "black", "pre-commit (==1.17.0)"]
sphinx = ["sphinx (>=2)", "sphinx-book-theme", "myst-parser"]
testing = ["beautifulsoup4", "myst-parser", "pytest", "pytest-regressions", "sphinx (>=2)", "sphinx-book-theme"]

[[package]]
name = "sphinx-copybutton"
version = "0.3.1"
description = "Add a copy button to each of your code cells."
category = "main"
optional = true
python-versions = "*"

[package.dependencies]
sphinx = ">=1.8"

[package.extras]
code_style = ["flake8 (>=3.7.0,<3.8.0)", "black", "pre-commit (==1.17.0)"]

[[package]]
name = "sphinx-panels"
version = "0.5.2"
description = "A sphinx extension for creating panels in a grid layout."
category = "main"
optional = true
python-versions = "*"

[package.dependencies]
docutils = "*"
importlib-resources = {version = ">=3.0.0,<3.1.0", markers = "python_version < \"3.7\""}
sphinx = ">=2,<4"

[package.extras]
code_style = ["pre-commit (>=2.7.0,<2.8.0)"]
live-dev = ["sphinx-autobuild", "web-compile (>=0.2.0,<0.3.0)"]
testing = ["pytest (>=6.0.1,<6.1.0)", "pytest-regressions (>=2.0.1,<2.1.0)"]
themes = ["sphinx-rtd-theme", "pydata-sphinx-theme (>=0.4.0,<0.5.0)", "sphinx-book-theme (>=0.0.36,<0.1.0)", "myst-parser (>=0.12.9,<0.13.0)"]

[[package]]
name = "sphinx-thebe"
version = "0.0.8"
description = "Integrate interactive code blocks into your documentation with Thebe and Binder."
category = "main"
optional = true
python-versions = "*"

[package.dependencies]
sphinx = ">=1.8"

[package.extras]
sphinx = ["myst-parser", "sphinx-book-theme", "jupyter-sphinx", "sphinx-panels"]
testing = ["pytest", "pytest-regressions", "beautifulsoup4"]

[[package]]
name = "sphinx-togglebutton"
version = "0.2.3"
description = "Toggle page content and collapse admonitions in Sphinx."
category = "main"
optional = true
python-versions = "*"

[package.dependencies]
docutils = "*"
sphinx = "*"

[package.extras]
sphinx = ["myst-nb", "sphinx-book-theme"]

[[package]]
name = "sphinxcontrib-applehelp"
version = "1.0.2"
description = "sphinxcontrib-applehelp is a sphinx extension which outputs Apple help books"
category = "main"
optional = true
python-versions = ">=3.5"

[package.extras]
lint = ["flake8", "mypy", "docutils-stubs"]
test = ["pytest"]

[[package]]
name = "sphinxcontrib-bibtex"
version = "1.0.0"
description = "A Sphinx extension for BibTeX style citations."
category = "main"
optional = true
python-versions = "*"

[package.dependencies]
oset = ">=0.1.3"
pybtex = ">=0.20"
pybtex-docutils = ">=0.2.0"
Sphinx = ">=2.0"

[[package]]
name = "sphinxcontrib-devhelp"
version = "1.0.2"
description = "sphinxcontrib-devhelp is a sphinx extension which outputs Devhelp document."
category = "main"
optional = true
python-versions = ">=3.5"

[package.extras]
lint = ["flake8", "mypy", "docutils-stubs"]
test = ["pytest"]

[[package]]
name = "sphinxcontrib-htmlhelp"
version = "1.0.3"
description = "sphinxcontrib-htmlhelp is a sphinx extension which renders HTML help files"
category = "main"
optional = true
python-versions = ">=3.5"

[package.extras]
lint = ["flake8", "mypy", "docutils-stubs"]
test = ["pytest", "html5lib"]

[[package]]
name = "sphinxcontrib-jsmath"
version = "1.0.1"
description = "A sphinx extension which renders display math in HTML via JavaScript"
category = "main"
optional = true
python-versions = ">=3.5"

[package.extras]
test = ["pytest", "flake8", "mypy"]

[[package]]
name = "sphinxcontrib-napoleon"
version = "0.7"
description = "Sphinx \"napoleon\" extension."
category = "main"
optional = true
python-versions = "*"

[package.dependencies]
pockets = ">=0.3"
six = ">=1.5.2"

[[package]]
name = "sphinxcontrib-qthelp"
version = "1.0.3"
description = "sphinxcontrib-qthelp is a sphinx extension which outputs QtHelp document."
category = "main"
optional = true
python-versions = ">=3.5"

[package.extras]
lint = ["flake8", "mypy", "docutils-stubs"]
test = ["pytest"]

[[package]]
name = "sphinxcontrib-serializinghtml"
version = "1.1.4"
description = "sphinxcontrib-serializinghtml is a sphinx extension which outputs \"serialized\" HTML files (json and pickle)."
category = "main"
optional = true
python-versions = ">=3.5"

[package.extras]
lint = ["flake8", "mypy", "docutils-stubs"]
test = ["pytest"]

[[package]]
name = "sqlalchemy"
version = "1.3.22"
description = "Database Abstraction Library"
category = "main"
optional = true
python-versions = ">=2.7, !=3.0.*, !=3.1.*, !=3.2.*, !=3.3.*"

[package.extras]
mssql = ["pyodbc"]
mssql_pymssql = ["pymssql"]
mssql_pyodbc = ["pyodbc"]
mysql = ["mysqlclient"]
oracle = ["cx-oracle"]
postgresql = ["psycopg2"]
postgresql_pg8000 = ["pg8000"]
postgresql_psycopg2binary = ["psycopg2-binary"]
postgresql_psycopg2cffi = ["psycopg2cffi"]
pymysql = ["pymysql"]

[[package]]
name = "stevedore"
version = "3.3.0"
description = "Manage dynamic plugins for Python applications"
category = "main"
optional = true
python-versions = ">=3.6"

[package.dependencies]
importlib-metadata = {version = ">=1.7.0", markers = "python_version < \"3.8\""}
pbr = ">=2.0.0,<2.1.0 || >2.1.0"

[[package]]
name = "streamlit"
version = "0.73.0"
description = "The fastest way to build data apps in Python"
category = "main"
optional = true
python-versions = ">=3.6"

[package.dependencies]
altair = ">=3.2.0"
astor = "*"
base58 = "*"
blinker = "*"
cachetools = ">=4.0"
click = ">=7.0"
gitpython = "*"
numpy = "*"
packaging = "*"
pandas = ">=0.21.0"
pillow = ">=6.2.0"
protobuf = ">=3.6.0,<3.11 || >3.11"
pyarrow = {version = "*", markers = "python_version < \"3.9\""}
pydeck = ">=0.1.dev5"
python-dateutil = "*"
requests = "*"
toml = "*"
tornado = ">=5.0"
tzlocal = "*"
validators = "*"
watchdog = "*"

[[package]]
name = "tensorboard"
version = "2.4.0"
description = "TensorBoard lets you watch Tensors Flow"
category = "main"
optional = true
python-versions = ">= 2.7, != 3.0.*, != 3.1.*"

[package.dependencies]
absl-py = ">=0.4"
google-auth = ">=1.6.3,<2"
google-auth-oauthlib = ">=0.4.1,<0.5"
grpcio = ">=1.24.3"
markdown = ">=2.6.8"
numpy = ">=1.12.0"
protobuf = ">=3.6.0"
requests = ">=2.21.0,<3"
six = ">=1.10.0"
tensorboard-plugin-wit = ">=1.6.0"
werkzeug = ">=0.11.15"

[[package]]
name = "tensorboard-plugin-wit"
version = "1.7.0"
description = "What-If Tool TensorBoard plugin."
category = "main"
optional = true
python-versions = "*"

[[package]]
name = "tensorflow"
version = "2.4.0"
description = "TensorFlow is an open source machine learning framework for everyone."
category = "main"
optional = true
python-versions = "*"

[package.dependencies]
absl-py = ">=0.10,<1.0"
astunparse = ">=1.6.3,<1.7.0"
flatbuffers = ">=1.12.0,<1.13.0"
gast = "0.3.3"
google-pasta = ">=0.2,<1.0"
grpcio = ">=1.32.0,<1.33.0"
h5py = ">=2.10.0,<2.11.0"
keras-preprocessing = ">=1.1.2,<1.2.0"
numpy = ">=1.19.2,<1.20.0"
opt-einsum = ">=3.3.0,<3.4.0"
protobuf = ">=3.9.2"
six = ">=1.15.0,<1.16.0"
tensorboard = ">=2.4,<3.0"
tensorflow-estimator = ">=2.4.0rc0,<2.5.0"
termcolor = ">=1.1.0,<1.2.0"
typing-extensions = ">=3.7.4,<3.8.0"
wrapt = ">=1.12.1,<1.13.0"

[[package]]
name = "tensorflow-estimator"
version = "2.4.0"
description = "TensorFlow Estimator."
category = "main"
optional = true
python-versions = "*"

[[package]]
name = "termcolor"
version = "1.1.0"
description = "ANSII Color formatting for output in terminal."
category = "main"
optional = true
python-versions = "*"

[[package]]
name = "terminado"
version = "0.9.1"
description = "Tornado websocket backend for the Xterm.js Javascript terminal emulator library."
category = "main"
optional = true
python-versions = ">=3.6"

[package.dependencies]
ptyprocess = {version = "*", markers = "os_name != \"nt\""}
pywinpty = {version = ">=0.5", markers = "os_name == \"nt\""}
tornado = ">=4"

[[package]]
name = "testpath"
version = "0.4.4"
description = "Test utilities for code working with files and commands"
category = "main"
optional = true
python-versions = "*"

[package.extras]
test = ["pathlib2"]

[[package]]
name = "threadpoolctl"
version = "2.1.0"
description = "threadpoolctl"
category = "main"
optional = true
python-versions = ">=3.5"

[[package]]
name = "tifffile"
version = "2020.9.3"
description = "Read and write TIFF(r) files"
category = "main"
optional = true
python-versions = ">=3.6"

[package.dependencies]
numpy = ">=1.15.1"

[package.extras]
all = ["imagecodecs (>=2020.2.18)", "matplotlib (>=3.1)", "lxml"]

[[package]]
name = "timeago"
version = "1.0.15"
description = "A very simple python library, used to format datetime with `*** time ago` statement. eg: \"3 hours ago\"."
category = "main"
optional = true
python-versions = "*"

[[package]]
name = "toml"
version = "0.10.2"
description = "Python Library for Tom's Obvious, Minimal Language"
category = "main"
optional = true
python-versions = ">=2.6, !=3.0.*, !=3.1.*, !=3.2.*"

[[package]]
name = "tomlkit"
version = "0.7.0"
description = "Style preserving TOML library"
category = "main"
optional = true
python-versions = ">=2.7, !=3.0.*, !=3.1.*, !=3.2.*, !=3.3.*, !=3.4.*"

[[package]]
name = "toolz"
version = "0.11.1"
description = "List processing tools and functional utilities"
category = "main"
optional = true
python-versions = ">=3.5"

[[package]]
name = "torch"
version = "1.7.1"
description = "Tensors and Dynamic neural networks in Python with strong GPU acceleration"
category = "main"
optional = true
python-versions = ">=3.6.2"

[package.dependencies]
dataclasses = {version = "*", markers = "python_version < \"3.7\""}
numpy = "*"
typing-extensions = "*"

[[package]]
name = "tornado"
version = "6.1"
description = "Tornado is a Python web framework and asynchronous networking library, originally developed at FriendFeed."
category = "main"
optional = true
python-versions = ">= 3.5"

[[package]]
name = "tqdm"
version = "4.54.1"
description = "Fast, Extensible Progress Meter"
category = "main"
optional = true
python-versions = "!=3.0.*,!=3.1.*,!=3.2.*,!=3.3.*,>=2.7"

[package.extras]
dev = ["py-make (>=0.1.0)", "twine", "argopt", "pydoc-markdown", "wheel"]

[[package]]
name = "traitlets"
version = "4.3.3"
description = "Traitlets Python config system"
category = "main"
optional = true
python-versions = "*"

[package.dependencies]
decorator = "*"
ipython-genutils = "*"
six = "*"

[package.extras]
test = ["pytest", "mock"]

[[package]]
name = "typed-ast"
version = "1.4.1"
description = "a fork of Python 2 and 3 ast modules with type comment support"
category = "main"
optional = true
python-versions = "*"

[[package]]
name = "typing-extensions"
version = "3.7.4.3"
description = "Backported and Experimental Type Hints for Python 3.5+"
category = "main"
optional = true
python-versions = "*"

[[package]]
name = "tzlocal"
version = "2.1"
description = "tzinfo object for the local timezone"
category = "main"
optional = true
python-versions = "*"

[package.dependencies]
pytz = "*"

[[package]]
name = "urllib3"
version = "1.26.2"
description = "HTTP library with thread-safe connection pooling, file post, and more."
category = "main"
optional = true
python-versions = ">=2.7, !=3.0.*, !=3.1.*, !=3.2.*, !=3.3.*, !=3.4.*, <4"

[package.extras]
brotli = ["brotlipy (>=0.6.0)"]
secure = ["pyOpenSSL (>=0.14)", "cryptography (>=1.3.4)", "idna (>=2.0.0)", "certifi", "ipaddress"]
socks = ["PySocks (>=1.5.6,!=1.5.7,<2.0)"]

[[package]]
name = "validators"
version = "0.18.2"
description = "Python Data Validation for Humans™."
category = "main"
optional = true
python-versions = ">=3.4"

[package.dependencies]
decorator = ">=3.4.0"
six = ">=1.4.0"

[package.extras]
test = ["pytest (>=2.2.3)", "flake8 (>=2.4.0)", "isort (>=4.2.2)"]

[[package]]
name = "virtualenv"
version = "20.2.2"
description = "Virtual Python Environment builder"
category = "main"
optional = true
python-versions = "!=3.0.*,!=3.1.*,!=3.2.*,!=3.3.*,>=2.7"

[package.dependencies]
appdirs = ">=1.4.3,<2"
distlib = ">=0.3.1,<1"
filelock = ">=3.0.0,<4"
importlib-metadata = {version = ">=0.12", markers = "python_version < \"3.8\""}
importlib-resources = {version = ">=1.0", markers = "python_version < \"3.7\""}
six = ">=1.9.0,<2"

[package.extras]
docs = ["proselint (>=0.10.2)", "sphinx (>=3)", "sphinx-argparse (>=0.2.5)", "sphinx-rtd-theme (>=0.4.3)", "towncrier (>=19.9.0rc1)"]
testing = ["coverage (>=4)", "coverage-enable-subprocess (>=1)", "flaky (>=3)", "pytest (>=4)", "pytest-env (>=0.6.2)", "pytest-freezegun (>=0.4.1)", "pytest-mock (>=2)", "pytest-randomly (>=1)", "pytest-timeout (>=1)", "pytest-xdist (>=1.31.0)", "packaging (>=20.0)", "xonsh (>=0.9.16)"]

[[package]]
name = "watchdog"
version = "1.0.2"
description = "Filesystem events monitoring"
category = "main"
optional = true
python-versions = ">=3.6"

[package.extras]
watchmedo = ["PyYAML (>=3.10)", "argh (>=0.24.1)"]

[[package]]
name = "wcwidth"
version = "0.2.5"
description = "Measures the displayed width of unicode strings in a terminal"
category = "main"
optional = true
python-versions = "*"

[[package]]
name = "webencodings"
version = "0.5.1"
description = "Character encoding aliases for legacy web content"
category = "main"
optional = true
python-versions = "*"

[[package]]
name = "werkzeug"
version = "1.0.1"
description = "The comprehensive WSGI web application library."
category = "main"
optional = true
python-versions = ">=2.7, !=3.0.*, !=3.1.*, !=3.2.*, !=3.3.*, !=3.4.*"

[package.extras]
dev = ["pytest", "pytest-timeout", "coverage", "tox", "sphinx", "pallets-sphinx-themes", "sphinx-issues"]
watchdog = ["watchdog"]

[[package]]
name = "widgetsnbextension"
version = "3.5.1"
description = "IPython HTML widgets for Jupyter"
category = "main"
optional = true
python-versions = "*"

[package.dependencies]
notebook = ">=4.4.1"

[[package]]
name = "wrapt"
version = "1.12.1"
description = "Module for decorators, wrappers and monkey patching."
category = "main"
optional = true
python-versions = "*"

[[package]]
name = "xmltodict"
version = "0.12.0"
description = "Makes working with XML feel like you are working with JSON"
category = "main"
optional = true
python-versions = ">=2.7, !=3.0.*, !=3.1.*, !=3.2.*, !=3.3.*"

[[package]]
name = "yagmail"
version = "0.14.245"
description = "Yet Another GMAIL client"
category = "main"
optional = true
python-versions = "*"

[package.dependencies]
premailer = "*"

[package.extras]
all = ["keyring"]

[[package]]
name = "zipp"
version = "3.4.0"
description = "Backport of pathlib-compatible object wrapper for zip files"
category = "main"
optional = true
python-versions = ">=3.6"

[package.extras]
docs = ["sphinx", "jaraco.packaging (>=3.2)", "rst.linker (>=1.9)"]
testing = ["pytest (>=3.5,!=3.7.3)", "pytest-checkdocs (>=1.2.3)", "pytest-flake8", "pytest-cov", "jaraco.test (>=3.2.0)", "jaraco.itertools", "func-timeout", "pytest-black (>=0.3.7)", "pytest-mypy"]

[extras]
comparables = ["flashgamma"]
dev = ["tqdm", "attrs", "watchdog", "keyring", "packaging", "PyYAML", "requests", "numpy", "matplotlib", "scipy", "pandas", "Pillow", "imageio", "shapely", "pydicom", "pynetdicom", "pylibjpeg-libjpeg", "pymssql", "pylinac", "python_dateutil", "scikit-image", "dbfread", "xmltodict", "streamlit", "timeago", "sphinx", "jupyter-book", "sphinx-argparse", "sphinxcontrib-napoleon", "sphinx-book-theme", "sphinxcontrib-bibtex", "pytest", "pytest-sugar", "hypothesis", "psutil", "pylint", "pytest-pylint", "pytest-rerunfailures", "pre-commit", "black", "mypy", "rope", "doc8", "tomlkit", "readme-renderer"]
dicom = ["pydicom", "pynetdicom", "pylibjpeg-libjpeg"]
docs = ["sphinx", "jupyter-book", "sphinx-argparse", "sphinxcontrib-napoleon", "sphinx-book-theme", "sphinxcontrib-bibtex"]
doctests = ["tensorflow", "sphinx-book-theme", "sphinxcontrib-bibtex", "black", "tomlkit"]
ml = ["tensorflow", "torch"]
tests = ["pytest", "pytest-sugar", "hypothesis", "psutil", "pylint", "pytest-pylint", "pytest-rerunfailures"]
user = ["tqdm", "attrs", "watchdog", "keyring", "packaging", "PyYAML", "requests", "numpy", "matplotlib", "scipy", "pandas", "Pillow", "imageio", "shapely", "pydicom", "pynetdicom", "pylibjpeg-libjpeg", "pymssql", "pylinac", "python_dateutil", "scikit-image", "dbfread", "xmltodict", "streamlit", "timeago"]

[metadata]
lock-version = "1.1"
<<<<<<< HEAD
python-versions = "^3.6"
content-hash = "3139cdbc134682e9dce9a3b79720aa8f2aab88c61db0b0bb3ab9ec077548a8da"
=======
python-versions = "^3.6.2"
content-hash = "9d39a26310f854f9aee1ce9f368e558cfc28e6f86d2704b80122daefb6d36b4c"
>>>>>>> ed64907d

[metadata.files]
absl-py = [
    {file = "absl-py-0.11.0.tar.gz", hash = "sha256:673cccb88d810e5627d0c1c818158485d106f65a583880e2f730c997399bcfa7"},
    {file = "absl_py-0.11.0-py3-none-any.whl", hash = "sha256:b3d9eb5119ff6e0a0125f6dabf2f9fae02f8acae7be70576002fac27235611c5"},
]
alabaster = [
    {file = "alabaster-0.7.12-py2.py3-none-any.whl", hash = "sha256:446438bdcca0e05bd45ea2de1668c1d9b032e1a9154c2c259092d77031ddd359"},
    {file = "alabaster-0.7.12.tar.gz", hash = "sha256:a661d72d58e6ea8a57f7a86e37d86716863ee5e92788398526d58b26a4e4dc02"},
]
altair = [
    {file = "altair-4.1.0-py3-none-any.whl", hash = "sha256:7748841a1bea8354173d1140bef6d3b58bea21d201f562528e9599ea384feb7f"},
    {file = "altair-4.1.0.tar.gz", hash = "sha256:3edd30d4f4bb0a37278b72578e7e60bc72045a8e6704179e2f4738e35bc12931"},
]
appdirs = [
    {file = "appdirs-1.4.4-py2.py3-none-any.whl", hash = "sha256:a841dacd6b99318a741b166adb07e19ee71a274450e68237b4650ca1055ab128"},
    {file = "appdirs-1.4.4.tar.gz", hash = "sha256:7d5d0167b2b1ba821647616af46a749d1c653740dd0d2415100fe26e27afdf41"},
]
appnope = [
    {file = "appnope-0.1.2-py2.py3-none-any.whl", hash = "sha256:93aa393e9d6c54c5cd570ccadd8edad61ea0c4b9ea7a01409020c9aa019eb442"},
    {file = "appnope-0.1.2.tar.gz", hash = "sha256:dd83cd4b5b460958838f6eb3000c660b1f9caf2a5b1de4264e941512f603258a"},
]
argon2-cffi = [
    {file = "argon2-cffi-20.1.0.tar.gz", hash = "sha256:d8029b2d3e4b4cea770e9e5a0104dd8fa185c1724a0f01528ae4826a6d25f97d"},
    {file = "argon2_cffi-20.1.0-cp27-cp27m-macosx_10_6_intel.whl", hash = "sha256:6ea92c980586931a816d61e4faf6c192b4abce89aa767ff6581e6ddc985ed003"},
    {file = "argon2_cffi-20.1.0-cp27-cp27m-manylinux1_x86_64.whl", hash = "sha256:05a8ac07c7026542377e38389638a8a1e9b78f1cd8439cd7493b39f08dd75fbf"},
    {file = "argon2_cffi-20.1.0-cp27-cp27m-win32.whl", hash = "sha256:0bf066bc049332489bb2d75f69216416329d9dc65deee127152caeb16e5ce7d5"},
    {file = "argon2_cffi-20.1.0-cp27-cp27m-win_amd64.whl", hash = "sha256:57358570592c46c420300ec94f2ff3b32cbccd10d38bdc12dc6979c4a8484fbc"},
    {file = "argon2_cffi-20.1.0-cp27-cp27mu-manylinux1_x86_64.whl", hash = "sha256:7d455c802727710e9dfa69b74ccaab04568386ca17b0ad36350b622cd34606fe"},
    {file = "argon2_cffi-20.1.0-cp35-abi3-manylinux1_x86_64.whl", hash = "sha256:b160416adc0f012fb1f12588a5e6954889510f82f698e23ed4f4fa57f12a0647"},
    {file = "argon2_cffi-20.1.0-cp35-cp35m-win32.whl", hash = "sha256:9bee3212ba4f560af397b6d7146848c32a800652301843df06b9e8f68f0f7361"},
    {file = "argon2_cffi-20.1.0-cp35-cp35m-win_amd64.whl", hash = "sha256:392c3c2ef91d12da510cfb6f9bae52512a4552573a9e27600bdb800e05905d2b"},
    {file = "argon2_cffi-20.1.0-cp36-cp36m-win32.whl", hash = "sha256:ba7209b608945b889457f949cc04c8e762bed4fe3fec88ae9a6b7765ae82e496"},
    {file = "argon2_cffi-20.1.0-cp36-cp36m-win_amd64.whl", hash = "sha256:da7f0445b71db6d3a72462e04f36544b0de871289b0bc8a7cc87c0f5ec7079fa"},
    {file = "argon2_cffi-20.1.0-cp37-abi3-macosx_10_6_intel.whl", hash = "sha256:cc0e028b209a5483b6846053d5fd7165f460a1f14774d79e632e75e7ae64b82b"},
    {file = "argon2_cffi-20.1.0-cp37-cp37m-win32.whl", hash = "sha256:18dee20e25e4be86680b178b35ccfc5d495ebd5792cd00781548d50880fee5c5"},
    {file = "argon2_cffi-20.1.0-cp37-cp37m-win_amd64.whl", hash = "sha256:6678bb047373f52bcff02db8afab0d2a77d83bde61cfecea7c5c62e2335cb203"},
    {file = "argon2_cffi-20.1.0-cp38-cp38-win32.whl", hash = "sha256:77e909cc756ef81d6abb60524d259d959bab384832f0c651ed7dcb6e5ccdbb78"},
    {file = "argon2_cffi-20.1.0-cp38-cp38-win_amd64.whl", hash = "sha256:9dfd5197852530294ecb5795c97a823839258dfd5eb9420233c7cfedec2058f2"},
]
argue = [
    {file = "argue-0.3.1-py3-none-any.whl", hash = "sha256:d27c307b6bcafcea72024ae436dbb7af0fcddd1adf34b9a93af3263ffc7f0892"},
]
astor = [
    {file = "astor-0.8.1-py2.py3-none-any.whl", hash = "sha256:070a54e890cefb5b3739d19f30f5a5ec840ffc9c50ffa7d23cc9fc1a38ebbfc5"},
    {file = "astor-0.8.1.tar.gz", hash = "sha256:6a6effda93f4e1ce9f618779b2dd1d9d84f1e32812c23a29b3fff6fd7f63fa5e"},
]
astroid = [
    {file = "astroid-2.4.2-py3-none-any.whl", hash = "sha256:bc58d83eb610252fd8de6363e39d4f1d0619c894b0ed24603b881c02e64c7386"},
    {file = "astroid-2.4.2.tar.gz", hash = "sha256:2f4078c2a41bf377eea06d71c9d2ba4eb8f6b1af2135bec27bbbb7d8f12bb703"},
]
astunparse = [
    {file = "astunparse-1.6.3-py2.py3-none-any.whl", hash = "sha256:c2652417f2c8b5bb325c885ae329bdf3f86424075c4fd1a128674bc6fba4b8e8"},
    {file = "astunparse-1.6.3.tar.gz", hash = "sha256:5ad93a8456f0d084c3456d059fd9a92cce667963232cbf763eac3bc5b7940872"},
]
async-generator = [
    {file = "async_generator-1.10-py3-none-any.whl", hash = "sha256:01c7bf666359b4967d2cda0000cc2e4af16a0ae098cbffcb8472fb9e8ad6585b"},
    {file = "async_generator-1.10.tar.gz", hash = "sha256:6ebb3d106c12920aaae42ccb6f787ef5eefdcdd166ea3d628fa8476abe712144"},
]
atomicwrites = [
    {file = "atomicwrites-1.4.0-py2.py3-none-any.whl", hash = "sha256:6d1784dea7c0c8d4a5172b6c620f40b6e4cbfdf96d783691f2e1302a7b88e197"},
    {file = "atomicwrites-1.4.0.tar.gz", hash = "sha256:ae70396ad1a434f9c7046fd2dd196fc04b12f9e91ffb859164193be8b6168a7a"},
]
attrs = [
    {file = "attrs-20.3.0-py2.py3-none-any.whl", hash = "sha256:31b2eced602aa8423c2aea9c76a724617ed67cf9513173fd3a4f03e3a929c7e6"},
    {file = "attrs-20.3.0.tar.gz", hash = "sha256:832aa3cde19744e49938b91fea06d69ecb9e649c93ba974535d08ad92164f700"},
]
babel = [
    {file = "Babel-2.9.0-py2.py3-none-any.whl", hash = "sha256:9d35c22fcc79893c3ecc85ac4a56cde1ecf3f19c540bba0922308a6c06ca6fa5"},
    {file = "Babel-2.9.0.tar.gz", hash = "sha256:da031ab54472314f210b0adcff1588ee5d1d1d0ba4dbd07b94dba82bde791e05"},
]
backcall = [
    {file = "backcall-0.2.0-py2.py3-none-any.whl", hash = "sha256:fbbce6a29f263178a1f7915c1940bde0ec2b2a967566fe1c65c1dfb7422bd255"},
    {file = "backcall-0.2.0.tar.gz", hash = "sha256:5cbdbf27be5e7cfadb448baf0aa95508f91f2bbc6c6437cd9cd06e2a4c215e1e"},
]
base58 = [
    {file = "base58-2.0.1-py3-none-any.whl", hash = "sha256:447adc750d6b642987ffc6d397ecd15a799852d5f6a1d308d384500243825058"},
    {file = "base58-2.0.1.tar.gz", hash = "sha256:365c9561d9babac1b5f18ee797508cd54937a724b6e419a130abad69cec5ca79"},
]
beautifulsoup4 = [
    {file = "beautifulsoup4-4.9.3-py2-none-any.whl", hash = "sha256:4c98143716ef1cb40bf7f39a8e3eec8f8b009509e74904ba3a7b315431577e35"},
    {file = "beautifulsoup4-4.9.3-py3-none-any.whl", hash = "sha256:fff47e031e34ec82bf17e00da8f592fe7de69aeea38be00523c04623c04fb666"},
    {file = "beautifulsoup4-4.9.3.tar.gz", hash = "sha256:84729e322ad1d5b4d25f805bfa05b902dd96450f43842c4e99067d5e1369eb25"},
]
black = [
    {file = "black-19.10b0-py36-none-any.whl", hash = "sha256:1b30e59be925fafc1ee4565e5e08abef6b03fe455102883820fe5ee2e4734e0b"},
    {file = "black-19.10b0.tar.gz", hash = "sha256:c2edb73a08e9e0e6f65a0e6af18b059b8b1cdd5bef997d7a0b181df93dc81539"},
]
bleach = [
    {file = "bleach-3.2.1-py2.py3-none-any.whl", hash = "sha256:9f8ccbeb6183c6e6cddea37592dfb0167485c1e3b13b3363bc325aa8bda3adbd"},
    {file = "bleach-3.2.1.tar.gz", hash = "sha256:52b5919b81842b1854196eaae5ca29679a2f2e378905c346d3ca8227c2c66080"},
]
blinker = [
    {file = "blinker-1.4.tar.gz", hash = "sha256:471aee25f3992bd325afa3772f1063dbdbbca947a041b8b89466dc00d606f8b6"},
]
<<<<<<< HEAD
=======
boto3 = [
    {file = "boto3-1.16.41-py2.py3-none-any.whl", hash = "sha256:95f010aeaa45248cc394b2d27949a8484fe23e723a57d4329e2df7b188efaca0"},
    {file = "boto3-1.16.41.tar.gz", hash = "sha256:0d84e86ee02e32c86d30e35de9680303a480873dd2e99dcdc83486b92dffb03c"},
]
botocore = [
    {file = "botocore-1.19.41-py2.py3-none-any.whl", hash = "sha256:64ce3d43c1313b85714ca7b276e4da400a3666c9d25fc93e64befcb5e9d4c8ed"},
    {file = "botocore-1.19.41.tar.gz", hash = "sha256:54a8a59497a83ba2d89fb94f86dd07b622d7b5f1d6e9925222ebbc45eb0d63ac"},
]
>>>>>>> ed64907d
cachetools = [
    {file = "cachetools-4.2.0-py3-none-any.whl", hash = "sha256:c6b07a6ded8c78bf36730b3dc452dfff7d95f2a12a2fed856b1a0cb13ca78c61"},
    {file = "cachetools-4.2.0.tar.gz", hash = "sha256:3796e1de094f0eaca982441c92ce96c68c89cced4cd97721ab297ea4b16db90e"},
]
certifi = [
    {file = "certifi-2020.12.5-py2.py3-none-any.whl", hash = "sha256:719a74fb9e33b9bd44cc7f3a8d94bc35e4049deebe19ba7d8e108280cfd59830"},
    {file = "certifi-2020.12.5.tar.gz", hash = "sha256:1a4995114262bffbc2413b159f2a1a480c969de6e6eb13ee966d470af86af59c"},
]
cffi = [
    {file = "cffi-1.14.4-cp27-cp27m-macosx_10_9_x86_64.whl", hash = "sha256:ebb253464a5d0482b191274f1c8bf00e33f7e0b9c66405fbffc61ed2c839c775"},
    {file = "cffi-1.14.4-cp27-cp27m-manylinux1_i686.whl", hash = "sha256:2c24d61263f511551f740d1a065eb0212db1dbbbbd241db758f5244281590c06"},
    {file = "cffi-1.14.4-cp27-cp27m-manylinux1_x86_64.whl", hash = "sha256:9f7a31251289b2ab6d4012f6e83e58bc3b96bd151f5b5262467f4bb6b34a7c26"},
    {file = "cffi-1.14.4-cp27-cp27m-win32.whl", hash = "sha256:5cf4be6c304ad0b6602f5c4e90e2f59b47653ac1ed9c662ed379fe48a8f26b0c"},
    {file = "cffi-1.14.4-cp27-cp27m-win_amd64.whl", hash = "sha256:f60567825f791c6f8a592f3c6e3bd93dd2934e3f9dac189308426bd76b00ef3b"},
    {file = "cffi-1.14.4-cp27-cp27mu-manylinux1_i686.whl", hash = "sha256:c6332685306b6417a91b1ff9fae889b3ba65c2292d64bd9245c093b1b284809d"},
    {file = "cffi-1.14.4-cp27-cp27mu-manylinux1_x86_64.whl", hash = "sha256:d9efd8b7a3ef378dd61a1e77367f1924375befc2eba06168b6ebfa903a5e59ca"},
    {file = "cffi-1.14.4-cp35-cp35m-macosx_10_9_x86_64.whl", hash = "sha256:51a8b381b16ddd370178a65360ebe15fbc1c71cf6f584613a7ea08bfad946698"},
    {file = "cffi-1.14.4-cp35-cp35m-manylinux1_i686.whl", hash = "sha256:1d2c4994f515e5b485fd6d3a73d05526aa0fcf248eb135996b088d25dfa1865b"},
    {file = "cffi-1.14.4-cp35-cp35m-manylinux1_x86_64.whl", hash = "sha256:af5c59122a011049aad5dd87424b8e65a80e4a6477419c0c1015f73fb5ea0293"},
    {file = "cffi-1.14.4-cp35-cp35m-win32.whl", hash = "sha256:594234691ac0e9b770aee9fcdb8fa02c22e43e5c619456efd0d6c2bf276f3eb2"},
    {file = "cffi-1.14.4-cp35-cp35m-win_amd64.whl", hash = "sha256:64081b3f8f6f3c3de6191ec89d7dc6c86a8a43911f7ecb422c60e90c70be41c7"},
    {file = "cffi-1.14.4-cp36-cp36m-macosx_10_9_x86_64.whl", hash = "sha256:f803eaa94c2fcda012c047e62bc7a51b0bdabda1cad7a92a522694ea2d76e49f"},
    {file = "cffi-1.14.4-cp36-cp36m-manylinux1_i686.whl", hash = "sha256:105abaf8a6075dc96c1fe5ae7aae073f4696f2905fde6aeada4c9d2926752362"},
    {file = "cffi-1.14.4-cp36-cp36m-manylinux1_x86_64.whl", hash = "sha256:0638c3ae1a0edfb77c6765d487fee624d2b1ee1bdfeffc1f0b58c64d149e7eec"},
    {file = "cffi-1.14.4-cp36-cp36m-manylinux2014_aarch64.whl", hash = "sha256:7c6b1dece89874d9541fc974917b631406233ea0440d0bdfbb8e03bf39a49b3b"},
    {file = "cffi-1.14.4-cp36-cp36m-win32.whl", hash = "sha256:155136b51fd733fa94e1c2ea5211dcd4c8879869008fc811648f16541bf99668"},
    {file = "cffi-1.14.4-cp36-cp36m-win_amd64.whl", hash = "sha256:6bc25fc545a6b3d57b5f8618e59fc13d3a3a68431e8ca5fd4c13241cd70d0009"},
    {file = "cffi-1.14.4-cp37-cp37m-macosx_10_9_x86_64.whl", hash = "sha256:a7711edca4dcef1a75257b50a2fbfe92a65187c47dab5a0f1b9b332c5919a3fb"},
    {file = "cffi-1.14.4-cp37-cp37m-manylinux1_i686.whl", hash = "sha256:00e28066507bfc3fe865a31f325c8391a1ac2916219340f87dfad602c3e48e5d"},
    {file = "cffi-1.14.4-cp37-cp37m-manylinux1_x86_64.whl", hash = "sha256:798caa2a2384b1cbe8a2a139d80734c9db54f9cc155c99d7cc92441a23871c03"},
    {file = "cffi-1.14.4-cp37-cp37m-win32.whl", hash = "sha256:00a1ba5e2e95684448de9b89888ccd02c98d512064b4cb987d48f4b40aa0421e"},
    {file = "cffi-1.14.4-cp37-cp37m-win_amd64.whl", hash = "sha256:9cc46bc107224ff5b6d04369e7c595acb700c3613ad7bcf2e2012f62ece80c35"},
    {file = "cffi-1.14.4-cp38-cp38-macosx_10_9_x86_64.whl", hash = "sha256:df5169c4396adc04f9b0a05f13c074df878b6052430e03f50e68adf3a57aa28d"},
    {file = "cffi-1.14.4-cp38-cp38-manylinux1_i686.whl", hash = "sha256:9ffb888f19d54a4d4dfd4b3f29bc2c16aa4972f1c2ab9c4ab09b8ab8685b9c2b"},
    {file = "cffi-1.14.4-cp38-cp38-manylinux1_x86_64.whl", hash = "sha256:8d6603078baf4e11edc4168a514c5ce5b3ba6e3e9c374298cb88437957960a53"},
    {file = "cffi-1.14.4-cp38-cp38-win32.whl", hash = "sha256:b4e248d1087abf9f4c10f3c398896c87ce82a9856494a7155823eb45a892395d"},
    {file = "cffi-1.14.4-cp38-cp38-win_amd64.whl", hash = "sha256:ec80dc47f54e6e9a78181ce05feb71a0353854cc26999db963695f950b5fb375"},
    {file = "cffi-1.14.4-cp39-cp39-macosx_10_9_x86_64.whl", hash = "sha256:840793c68105fe031f34d6a086eaea153a0cd5c491cde82a74b420edd0a2b909"},
    {file = "cffi-1.14.4-cp39-cp39-manylinux1_i686.whl", hash = "sha256:b18e0a9ef57d2b41f5c68beefa32317d286c3d6ac0484efd10d6e07491bb95dd"},
    {file = "cffi-1.14.4-cp39-cp39-manylinux1_x86_64.whl", hash = "sha256:045d792900a75e8b1e1b0ab6787dd733a8190ffcf80e8c8ceb2fb10a29ff238a"},
    {file = "cffi-1.14.4-cp39-cp39-win32.whl", hash = "sha256:ba4e9e0ae13fc41c6b23299545e5ef73055213e466bd107953e4a013a5ddd7e3"},
    {file = "cffi-1.14.4-cp39-cp39-win_amd64.whl", hash = "sha256:f032b34669220030f905152045dfa27741ce1a6db3324a5bc0b96b6c7420c87b"},
    {file = "cffi-1.14.4.tar.gz", hash = "sha256:1a465cbe98a7fd391d47dce4b8f7e5b921e6cd805ef421d04f5f66ba8f06086c"},
]
cfgv = [
    {file = "cfgv-3.2.0-py2.py3-none-any.whl", hash = "sha256:32e43d604bbe7896fe7c248a9c2276447dbef840feb28fe20494f62af110211d"},
    {file = "cfgv-3.2.0.tar.gz", hash = "sha256:cf22deb93d4bcf92f345a5c3cd39d3d41d6340adc60c78bbbd6588c384fda6a1"},
]
chardet = [
    {file = "chardet-4.0.0-py2.py3-none-any.whl", hash = "sha256:f864054d66fd9118f2e67044ac8981a54775ec5b67aed0441892edb553d21da5"},
    {file = "chardet-4.0.0.tar.gz", hash = "sha256:0d6f53a15db4120f2b08c94f11e7d93d2c911ee118b6b30a04ec3ee8310179fa"},
]
click = [
    {file = "click-7.1.2-py2.py3-none-any.whl", hash = "sha256:dacca89f4bfadd5de3d7489b7c8a566eee0d3676333fbb50030263894c38c0dc"},
    {file = "click-7.1.2.tar.gz", hash = "sha256:d2b5255c7c6349bc1bd1e59e08cd12acbbd63ce649f2588755783aa94dfb6b1a"},
]
colorama = [
    {file = "colorama-0.4.4-py2.py3-none-any.whl", hash = "sha256:9f47eda37229f68eee03b24b9748937c7dc3868f906e8ba69fbcbdd3bc5dc3e2"},
    {file = "colorama-0.4.4.tar.gz", hash = "sha256:5941b2b48a20143d2267e95b1c2a7603ce057ee39fd88e7329b0c292aa16869b"},
]
cryptography = [
    {file = "cryptography-3.3.1-cp27-cp27m-macosx_10_10_x86_64.whl", hash = "sha256:c366df0401d1ec4e548bebe8f91d55ebcc0ec3137900d214dd7aac8427ef3030"},
    {file = "cryptography-3.3.1-cp27-cp27m-manylinux1_x86_64.whl", hash = "sha256:9f6b0492d111b43de5f70052e24c1f0951cb9e6022188ebcb1cc3a3d301469b0"},
    {file = "cryptography-3.3.1-cp27-cp27m-manylinux2010_x86_64.whl", hash = "sha256:a69bd3c68b98298f490e84519b954335154917eaab52cf582fa2c5c7efc6e812"},
    {file = "cryptography-3.3.1-cp27-cp27m-win32.whl", hash = "sha256:84ef7a0c10c24a7773163f917f1cb6b4444597efd505a8aed0a22e8c4780f27e"},
    {file = "cryptography-3.3.1-cp27-cp27m-win_amd64.whl", hash = "sha256:594a1db4511bc4d960571536abe21b4e5c3003e8750ab8365fafce71c5d86901"},
    {file = "cryptography-3.3.1-cp27-cp27mu-manylinux1_x86_64.whl", hash = "sha256:0003a52a123602e1acee177dc90dd201f9bb1e73f24a070db7d36c588e8f5c7d"},
    {file = "cryptography-3.3.1-cp27-cp27mu-manylinux2010_x86_64.whl", hash = "sha256:83d9d2dfec70364a74f4e7c70ad04d3ca2e6a08b703606993407bf46b97868c5"},
    {file = "cryptography-3.3.1-cp36-abi3-macosx_10_10_x86_64.whl", hash = "sha256:dc42f645f8f3a489c3dd416730a514e7a91a59510ddaadc09d04224c098d3302"},
    {file = "cryptography-3.3.1-cp36-abi3-manylinux1_x86_64.whl", hash = "sha256:788a3c9942df5e4371c199d10383f44a105d67d401fb4304178020142f020244"},
    {file = "cryptography-3.3.1-cp36-abi3-manylinux2010_x86_64.whl", hash = "sha256:69e836c9e5ff4373ce6d3ab311c1a2eed274793083858d3cd4c7d12ce20d5f9c"},
    {file = "cryptography-3.3.1-cp36-abi3-manylinux2014_aarch64.whl", hash = "sha256:9e21301f7a1e7c03dbea73e8602905a4ebba641547a462b26dd03451e5769e7c"},
    {file = "cryptography-3.3.1-cp36-abi3-win32.whl", hash = "sha256:b4890d5fb9b7a23e3bf8abf5a8a7da8e228f1e97dc96b30b95685df840b6914a"},
    {file = "cryptography-3.3.1-cp36-abi3-win_amd64.whl", hash = "sha256:0e85aaae861d0485eb5a79d33226dd6248d2a9f133b81532c8f5aae37de10ff7"},
    {file = "cryptography-3.3.1.tar.gz", hash = "sha256:7e177e4bea2de937a584b13645cab32f25e3d96fc0bc4a4cf99c27dc77682be6"},
]
cssselect = [
    {file = "cssselect-1.1.0-py2.py3-none-any.whl", hash = "sha256:f612ee47b749c877ebae5bb77035d8f4202c6ad0f0fc1271b3c18ad6c4468ecf"},
    {file = "cssselect-1.1.0.tar.gz", hash = "sha256:f95f8dedd925fd8f54edb3d2dfb44c190d9d18512377d3c1e2388d16126879bc"},
]
cssutils = [
    {file = "cssutils-1.0.2-py3-none-any.whl", hash = "sha256:c74dbe19c92f5052774eadb15136263548dd013250f1ed1027988e7fef125c8d"},
    {file = "cssutils-1.0.2.tar.gz", hash = "sha256:a2fcf06467553038e98fea9cfe36af2bf14063eb147a70958cfcaa8f5786acaf"},
]
cycler = [
    {file = "cycler-0.10.0-py2.py3-none-any.whl", hash = "sha256:1d8a5ae1ff6c5cf9b93e8811e581232ad8920aeec647c37316ceac982b08cb2d"},
    {file = "cycler-0.10.0.tar.gz", hash = "sha256:cd7b2d1018258d7247a71425e9f26463dfb444d411c39569972f4ce586b0c9d8"},
]
dataclasses = [
    {file = "dataclasses-0.8-py3-none-any.whl", hash = "sha256:0201d89fa866f68c8ebd9d08ee6ff50c0b255f8ec63a71c16fda7af82bb887bf"},
    {file = "dataclasses-0.8.tar.gz", hash = "sha256:8479067f342acf957dc82ec415d355ab5edb7e7646b90dc6e2fd1d96ad084c97"},
]
dbfread = [
    {file = "dbfread-2.0.7-py2.py3-none-any.whl", hash = "sha256:f604def58c59694fa0160d7be5d0b8d594467278d2bb6a47d46daf7162c84cec"},
    {file = "dbfread-2.0.7.tar.gz", hash = "sha256:07c8a9af06ffad3f6f03e8fe91ad7d2733e31a26d2b72c4dd4cfbae07ee3b73d"},
]
decorator = [
    {file = "decorator-4.4.2-py2.py3-none-any.whl", hash = "sha256:41fa54c2a0cc4ba648be4fd43cff00aedf5b9465c9bf18d64325bc225f08f760"},
    {file = "decorator-4.4.2.tar.gz", hash = "sha256:e3a62f0520172440ca0dcc823749319382e377f37f140a0b99ef45fecb84bfe7"},
]
defusedxml = [
    {file = "defusedxml-0.6.0-py2.py3-none-any.whl", hash = "sha256:6687150770438374ab581bb7a1b327a847dd9c5749e396102de3fad4e8a3ef93"},
    {file = "defusedxml-0.6.0.tar.gz", hash = "sha256:f684034d135af4c6cbb949b8a4d2ed61634515257a67299e5f940fbaa34377f5"},
]
distlib = [
    {file = "distlib-0.3.1-py2.py3-none-any.whl", hash = "sha256:8c09de2c67b3e7deef7184574fc060ab8a793e7adbb183d942c389c8b13c52fb"},
    {file = "distlib-0.3.1.zip", hash = "sha256:edf6116872c863e1aa9d5bb7cb5e05a022c519a4594dc703843343a9ddd9bff1"},
]
doc8 = [
    {file = "doc8-0.8.1-py2.py3-none-any.whl", hash = "sha256:4d58a5c8c56cedd2b2c9d6e3153be5d956cf72f6051128f0f2255c66227df721"},
    {file = "doc8-0.8.1.tar.gz", hash = "sha256:4d1df12598807cf08ffa9a1d5ef42d229ee0de42519da01b768ff27211082c12"},
]
docutils = [
    {file = "docutils-0.16-py2.py3-none-any.whl", hash = "sha256:0c5b78adfbf7762415433f5515cd5c9e762339e23369dbe8000d84a4bf4ab3af"},
    {file = "docutils-0.16.tar.gz", hash = "sha256:c2de3a60e9e7d07be26b7f2b00ca0309c207e06c100f9cc2a94931fc75a478fc"},
]
entrypoints = [
    {file = "entrypoints-0.3-py2.py3-none-any.whl", hash = "sha256:589f874b313739ad35be6e0cd7efde2a4e9b6fea91edcc34e58ecbb8dbe56d19"},
    {file = "entrypoints-0.3.tar.gz", hash = "sha256:c70dd71abe5a8c85e55e12c19bd91ccfeec11a6e99044204511f9ed547d48451"},
]
filelock = [
    {file = "filelock-3.0.12-py3-none-any.whl", hash = "sha256:929b7d63ec5b7d6b71b0fa5ac14e030b3f70b75747cef1b10da9b879fef15836"},
    {file = "filelock-3.0.12.tar.gz", hash = "sha256:18d82244ee114f543149c66a6e0c14e9c4f8a1044b5cdaadd0f82159d6a6ff59"},
]
flashgamma = [
    {file = "flashgamma-0.0.1.tar.gz", hash = "sha256:68d214ed92854505b6987d28fe180de3f834900236cbc02316a9d04f08907a2e"},
]
flatbuffers = [
    {file = "flatbuffers-1.12-py2.py3-none-any.whl", hash = "sha256:9e9ef47fa92625c4721036e7c4124182668dc6021d9e7c73704edd395648deb9"},
    {file = "flatbuffers-1.12.tar.gz", hash = "sha256:63bb9a722d5e373701913e226135b28a6f6ac200d5cc7b4d919fa38d73b44610"},
]
gast = [
    {file = "gast-0.3.3-py2.py3-none-any.whl", hash = "sha256:8f46f5be57ae6889a4e16e2ca113b1703ef17f2b0abceb83793eaba9e1351a45"},
    {file = "gast-0.3.3.tar.gz", hash = "sha256:b881ef288a49aa81440d2c5eb8aeefd4c2bb8993d5f50edae7413a85bfdb3b57"},
]
gitdb = [
    {file = "gitdb-4.0.5-py3-none-any.whl", hash = "sha256:91f36bfb1ab7949b3b40e23736db18231bf7593edada2ba5c3a174a7b23657ac"},
    {file = "gitdb-4.0.5.tar.gz", hash = "sha256:c9e1f2d0db7ddb9a704c2a0217be31214e91a4fe1dea1efad19ae42ba0c285c9"},
]
gitpython = [
    {file = "GitPython-3.1.11-py3-none-any.whl", hash = "sha256:6eea89b655917b500437e9668e4a12eabdcf00229a0df1762aabd692ef9b746b"},
    {file = "GitPython-3.1.11.tar.gz", hash = "sha256:befa4d101f91bad1b632df4308ec64555db684c360bd7d2130b4807d49ce86b8"},
]
google-auth = [
    {file = "google-auth-1.24.0.tar.gz", hash = "sha256:0b0e026b412a0ad096e753907559e4bdb180d9ba9f68dd9036164db4fdc4ad2e"},
    {file = "google_auth-1.24.0-py2.py3-none-any.whl", hash = "sha256:ce752cc51c31f479dbf9928435ef4b07514b20261b021c7383bee4bda646acb8"},
]
google-auth-oauthlib = [
    {file = "google-auth-oauthlib-0.4.2.tar.gz", hash = "sha256:65b65bc39ad8cab15039b35e5898455d3d66296d0584d96fe0e79d67d04c51d9"},
    {file = "google_auth_oauthlib-0.4.2-py2.py3-none-any.whl", hash = "sha256:d4d98c831ea21d574699978827490a41b94f05d565c617fe1b420e88f1fc8d8d"},
]
google-pasta = [
    {file = "google-pasta-0.2.0.tar.gz", hash = "sha256:c9f2c8dfc8f96d0d5808299920721be30c9eec37f2389f28904f454565c8a16e"},
    {file = "google_pasta-0.2.0-py2-none-any.whl", hash = "sha256:4612951da876b1a10fe3960d7226f0c7682cf901e16ac06e473b267a5afa8954"},
    {file = "google_pasta-0.2.0-py3-none-any.whl", hash = "sha256:b32482794a366b5366a32c92a9a9201b107821889935a02b3e51f6b432ea84ed"},
]
grpcio = [
    {file = "grpcio-1.32.0-cp27-cp27m-macosx_10_9_x86_64.whl", hash = "sha256:3afb058b6929eba07dba9ae6c5b555aa1d88cb140187d78cc510bd72d0329f28"},
    {file = "grpcio-1.32.0-cp27-cp27m-manylinux2010_i686.whl", hash = "sha256:a8004b34f600a8a51785e46859cd88f3386ef67cccd1cfc7598e3d317608c643"},
    {file = "grpcio-1.32.0-cp27-cp27m-manylinux2010_x86_64.whl", hash = "sha256:e6786f6f7be0937614577edcab886ddce91b7c1ea972a07ef9972e9f9ecbbb78"},
    {file = "grpcio-1.32.0-cp27-cp27m-win32.whl", hash = "sha256:e467af6bb8f5843f5a441e124b43474715cfb3981264e7cd227343e826dcc3ce"},
    {file = "grpcio-1.32.0-cp27-cp27m-win_amd64.whl", hash = "sha256:1376a60f9bfce781b39973f100b5f67e657b5be479f2fd8a7d2a408fc61c085c"},
    {file = "grpcio-1.32.0-cp27-cp27mu-linux_armv7l.whl", hash = "sha256:ce617e1c4a39131f8527964ac9e700eb199484937d7a0b3e52655a3ba50d5fb9"},
    {file = "grpcio-1.32.0-cp27-cp27mu-manylinux2010_i686.whl", hash = "sha256:99bac0e2c820bf446662365df65841f0c2a55b0e2c419db86eaf5d162ddae73e"},
    {file = "grpcio-1.32.0-cp27-cp27mu-manylinux2010_x86_64.whl", hash = "sha256:6d869a3e8e62562b48214de95e9231c97c53caa7172802236cd5d60140d7cddd"},
    {file = "grpcio-1.32.0-cp35-cp35m-linux_armv7l.whl", hash = "sha256:182c64ade34c341398bf71ec0975613970feb175090760ab4f51d1e9a5424f05"},
    {file = "grpcio-1.32.0-cp35-cp35m-macosx_10_7_intel.whl", hash = "sha256:9c0d8f2346c842088b8cbe3e14985b36e5191a34bf79279ba321a4bf69bd88b7"},
    {file = "grpcio-1.32.0-cp35-cp35m-manylinux2010_i686.whl", hash = "sha256:4775bc35af9cd3b5033700388deac2e1d611fa45f4a8dcb93667d94cb25f0444"},
    {file = "grpcio-1.32.0-cp35-cp35m-manylinux2010_x86_64.whl", hash = "sha256:be98e3198ec765d0a1e27f69d760f69374ded8a33b953dcfe790127731f7e690"},
    {file = "grpcio-1.32.0-cp35-cp35m-manylinux2014_i686.whl", hash = "sha256:378fe80ec5d9353548eb2a8a43ea03747a80f2e387c4f177f2b3ff6c7d898753"},
    {file = "grpcio-1.32.0-cp35-cp35m-manylinux2014_x86_64.whl", hash = "sha256:f7d508691301027033215d3662dab7e178f54d5cca2329f26a71ae175d94b83f"},
    {file = "grpcio-1.32.0-cp35-cp35m-win32.whl", hash = "sha256:25959a651420dd4a6fd7d3e8dee53f4f5fd8c56336a64963428e78b276389a59"},
    {file = "grpcio-1.32.0-cp35-cp35m-win_amd64.whl", hash = "sha256:ac7028d363d2395f3d755166d0161556a3f99500a5b44890421ccfaaf2aaeb08"},
    {file = "grpcio-1.32.0-cp36-cp36m-linux_armv7l.whl", hash = "sha256:c31e8a219650ddae1cd02f5a169e1bffe66a429a8255d3ab29e9363c73003b62"},
    {file = "grpcio-1.32.0-cp36-cp36m-macosx_10_9_x86_64.whl", hash = "sha256:e28e4c0d4231beda5dee94808e3a224d85cbaba3cfad05f2192e6f4ec5318053"},
    {file = "grpcio-1.32.0-cp36-cp36m-manylinux2010_i686.whl", hash = "sha256:f03dfefa9075dd1c6c5cc27b1285c521434643b09338d8b29e1d6a27b386aa82"},
    {file = "grpcio-1.32.0-cp36-cp36m-manylinux2010_x86_64.whl", hash = "sha256:c4966d746dccb639ef93f13560acbe9630681c07f2b320b7ec03fe2c8f0a1f15"},
    {file = "grpcio-1.32.0-cp36-cp36m-manylinux2014_i686.whl", hash = "sha256:ec10d5f680b8e95a06f1367d73c5ddcc0ed04a3f38d6e4c9346988fb0cea2ffa"},
    {file = "grpcio-1.32.0-cp36-cp36m-manylinux2014_x86_64.whl", hash = "sha256:28677f057e2ef11501860a7bc15de12091d40b95dd0fddab3c37ff1542e6b216"},
    {file = "grpcio-1.32.0-cp36-cp36m-win32.whl", hash = "sha256:0f3f09269ffd3fded430cd89ba2397eabbf7e47be93983b25c187cdfebb302a7"},
    {file = "grpcio-1.32.0-cp36-cp36m-win_amd64.whl", hash = "sha256:4396b1d0f388ae875eaf6dc05cdcb612c950fd9355bc34d38b90aaa0665a0d4b"},
    {file = "grpcio-1.32.0-cp37-cp37m-macosx_10_9_x86_64.whl", hash = "sha256:1ada89326a364a299527c7962e5c362dbae58c67b283fe8383c4d952b26565d5"},
    {file = "grpcio-1.32.0-cp37-cp37m-manylinux2010_i686.whl", hash = "sha256:1d384a61f96a1fc6d5d3e0b62b0a859abc8d4c3f6d16daba51ebf253a3e7df5d"},
    {file = "grpcio-1.32.0-cp37-cp37m-manylinux2010_x86_64.whl", hash = "sha256:e811ce5c387256609d56559d944a974cc6934a8eea8c76e7c86ec388dc06192d"},
    {file = "grpcio-1.32.0-cp37-cp37m-manylinux2014_i686.whl", hash = "sha256:07b430fa68e5eecd78e2ad529ab80f6a234b55fc1b675fe47335ccbf64c6c6c8"},
    {file = "grpcio-1.32.0-cp37-cp37m-manylinux2014_x86_64.whl", hash = "sha256:0e3edd8cdb71809d2455b9dbff66b4dd3d36c321e64bfa047da5afdfb0db332b"},
    {file = "grpcio-1.32.0-cp37-cp37m-win32.whl", hash = "sha256:6f7947dad606c509d067e5b91a92b250aa0530162ab99e4737090f6b17eb12c4"},
    {file = "grpcio-1.32.0-cp37-cp37m-win_amd64.whl", hash = "sha256:7cda998b7b551503beefc38db9be18c878cfb1596e1418647687575cdefa9273"},
    {file = "grpcio-1.32.0-cp38-cp38-macosx_10_9_x86_64.whl", hash = "sha256:c58825a3d8634cd634d8f869afddd4d5742bdb59d594aea4cea17b8f39269a55"},
    {file = "grpcio-1.32.0-cp38-cp38-manylinux2010_i686.whl", hash = "sha256:ef9bd7fdfc0a063b4ed0efcab7906df5cae9bbcf79d05c583daa2eba56752b00"},
    {file = "grpcio-1.32.0-cp38-cp38-manylinux2010_x86_64.whl", hash = "sha256:1ce6f5ff4f4a548c502d5237a071fa617115df58ea4b7bd41dac77c1ab126e9c"},
    {file = "grpcio-1.32.0-cp38-cp38-manylinux2014_i686.whl", hash = "sha256:f12900be4c3fd2145ba94ab0d80b7c3d71c9e6414cfee2f31b1c20188b5c281f"},
    {file = "grpcio-1.32.0-cp38-cp38-manylinux2014_x86_64.whl", hash = "sha256:f53f2dfc8ff9a58a993e414a016c8b21af333955ae83960454ad91798d467c7b"},
    {file = "grpcio-1.32.0-cp38-cp38-win32.whl", hash = "sha256:5bddf9d53c8df70061916c3bfd2f468ccf26c348bb0fb6211531d895ed5e4c72"},
    {file = "grpcio-1.32.0-cp38-cp38-win_amd64.whl", hash = "sha256:14c0f017bfebbc18139551111ac58ecbde11f4bc375b73a53af38927d60308b6"},
    {file = "grpcio-1.32.0.tar.gz", hash = "sha256:01d3046fe980be25796d368f8fc5ff34b7cf5e1444f3789a017a7fe794465639"},
]
h5py = [
    {file = "h5py-2.10.0-cp27-cp27m-macosx_10_6_intel.whl", hash = "sha256:ecf4d0b56ee394a0984de15bceeb97cbe1fe485f1ac205121293fc44dcf3f31f"},
    {file = "h5py-2.10.0-cp27-cp27m-manylinux1_i686.whl", hash = "sha256:86868dc07b9cc8cb7627372a2e6636cdc7a53b7e2854ad020c9e9d8a4d3fd0f5"},
    {file = "h5py-2.10.0-cp27-cp27m-manylinux1_x86_64.whl", hash = "sha256:aac4b57097ac29089f179bbc2a6e14102dd210618e94d77ee4831c65f82f17c0"},
    {file = "h5py-2.10.0-cp27-cp27m-win32.whl", hash = "sha256:7be5754a159236e95bd196419485343e2b5875e806fe68919e087b6351f40a70"},
    {file = "h5py-2.10.0-cp27-cp27m-win_amd64.whl", hash = "sha256:13c87efa24768a5e24e360a40e0bc4c49bcb7ce1bb13a3a7f9902cec302ccd36"},
    {file = "h5py-2.10.0-cp27-cp27mu-manylinux1_i686.whl", hash = "sha256:79b23f47c6524d61f899254f5cd5e486e19868f1823298bc0c29d345c2447172"},
    {file = "h5py-2.10.0-cp27-cp27mu-manylinux1_x86_64.whl", hash = "sha256:cbf28ae4b5af0f05aa6e7551cee304f1d317dbed1eb7ac1d827cee2f1ef97a99"},
    {file = "h5py-2.10.0-cp34-cp34m-manylinux1_i686.whl", hash = "sha256:c0d4b04bbf96c47b6d360cd06939e72def512b20a18a8547fa4af810258355d5"},
    {file = "h5py-2.10.0-cp34-cp34m-manylinux1_x86_64.whl", hash = "sha256:549ad124df27c056b2e255ea1c44d30fb7a17d17676d03096ad5cd85edb32dc1"},
    {file = "h5py-2.10.0-cp35-cp35m-macosx_10_6_intel.whl", hash = "sha256:a5f82cd4938ff8761d9760af3274acf55afc3c91c649c50ab18fcff5510a14a5"},
    {file = "h5py-2.10.0-cp35-cp35m-manylinux1_i686.whl", hash = "sha256:3dad1730b6470fad853ef56d755d06bb916ee68a3d8272b3bab0c1ddf83bb99e"},
    {file = "h5py-2.10.0-cp35-cp35m-manylinux1_x86_64.whl", hash = "sha256:063947eaed5f271679ed4ffa36bb96f57bc14f44dd4336a827d9a02702e6ce6b"},
    {file = "h5py-2.10.0-cp35-cp35m-win32.whl", hash = "sha256:c54a2c0dd4957776ace7f95879d81582298c5daf89e77fb8bee7378f132951de"},
    {file = "h5py-2.10.0-cp35-cp35m-win_amd64.whl", hash = "sha256:6998be619c695910cb0effe5eb15d3a511d3d1a5d217d4bd0bebad1151ec2262"},
    {file = "h5py-2.10.0-cp36-cp36m-macosx_10_6_intel.whl", hash = "sha256:ff7d241f866b718e4584fa95f520cb19405220c501bd3a53ee11871ba5166ea2"},
    {file = "h5py-2.10.0-cp36-cp36m-manylinux1_i686.whl", hash = "sha256:54817b696e87eb9e403e42643305f142cd8b940fe9b3b490bbf98c3b8a894cf4"},
    {file = "h5py-2.10.0-cp36-cp36m-manylinux1_x86_64.whl", hash = "sha256:d3c59549f90a891691991c17f8e58c8544060fdf3ccdea267100fa5f561ff62f"},
    {file = "h5py-2.10.0-cp36-cp36m-win32.whl", hash = "sha256:d7ae7a0576b06cb8e8a1c265a8bc4b73d05fdee6429bffc9a26a6eb531e79d72"},
    {file = "h5py-2.10.0-cp36-cp36m-win_amd64.whl", hash = "sha256:bffbc48331b4a801d2f4b7dac8a72609f0b10e6e516e5c480a3e3241e091c878"},
    {file = "h5py-2.10.0-cp37-cp37m-macosx_10_6_intel.whl", hash = "sha256:51ae56894c6c93159086ffa2c94b5b3388c0400548ab26555c143e7cfa05b8e5"},
    {file = "h5py-2.10.0-cp37-cp37m-manylinux1_i686.whl", hash = "sha256:16ead3c57141101e3296ebeed79c9c143c32bdd0e82a61a2fc67e8e6d493e9d1"},
    {file = "h5py-2.10.0-cp37-cp37m-manylinux1_x86_64.whl", hash = "sha256:f0e25bb91e7a02efccb50aba6591d3fe2c725479e34769802fcdd4076abfa917"},
    {file = "h5py-2.10.0-cp37-cp37m-win32.whl", hash = "sha256:f23951a53d18398ef1344c186fb04b26163ca6ce449ebd23404b153fd111ded9"},
    {file = "h5py-2.10.0-cp37-cp37m-win_amd64.whl", hash = "sha256:8bb1d2de101f39743f91512a9750fb6c351c032e5cd3204b4487383e34da7f75"},
    {file = "h5py-2.10.0-cp38-cp38-macosx_10_9_x86_64.whl", hash = "sha256:64f74da4a1dd0d2042e7d04cf8294e04ddad686f8eba9bb79e517ae582f6668d"},
    {file = "h5py-2.10.0-cp38-cp38-manylinux1_x86_64.whl", hash = "sha256:d35f7a3a6cefec82bfdad2785e78359a0e6a5fbb3f605dd5623ce88082ccd681"},
    {file = "h5py-2.10.0-cp38-cp38-win32.whl", hash = "sha256:6ef7ab1089e3ef53ca099038f3c0a94d03e3560e6aff0e9d6c64c55fb13fc681"},
    {file = "h5py-2.10.0-cp38-cp38-win_amd64.whl", hash = "sha256:769e141512b54dee14ec76ed354fcacfc7d97fea5a7646b709f7400cf1838630"},
    {file = "h5py-2.10.0.tar.gz", hash = "sha256:84412798925dc870ffd7107f045d7659e60f5d46d1c70c700375248bf6bf512d"},
]
hypothesis = [
    {file = "hypothesis-5.43.3-py3-none-any.whl", hash = "sha256:f0d968ca06be596d7e9aced33d6132060042f9695ad63ff4d862851b59a3eb6e"},
    {file = "hypothesis-5.43.3.tar.gz", hash = "sha256:d97ba7ae2cfe7096b0c045fdb611ee9850ccdd6050a9b36cb96812242062c2cc"},
]
identify = [
    {file = "identify-1.5.10-py2.py3-none-any.whl", hash = "sha256:cc86e6a9a390879dcc2976cef169dd9cc48843ed70b7380f321d1b118163c60e"},
    {file = "identify-1.5.10.tar.gz", hash = "sha256:943cd299ac7f5715fcb3f684e2fc1594c1e0f22a90d15398e5888143bd4144b5"},
]
idna = [
    {file = "idna-2.10-py2.py3-none-any.whl", hash = "sha256:b97d804b1e9b523befed77c48dacec60e6dcb0b5391d57af6a65a312a90648c0"},
    {file = "idna-2.10.tar.gz", hash = "sha256:b307872f855b18632ce0c21c5e45be78c0ea7ae4c15c828c20788b26921eb3f6"},
]
imageio = [
    {file = "imageio-2.9.0-py3-none-any.whl", hash = "sha256:3604d751f03002e8e0e7650aa71d8d9148144a87daf17cb1f3228e80747f2e6b"},
    {file = "imageio-2.9.0.tar.gz", hash = "sha256:52ddbaeca2dccf53ba2d6dec5676ca7bc3b2403ef8b37f7da78b7654bb3e10f0"},
]
imagesize = [
    {file = "imagesize-1.2.0-py2.py3-none-any.whl", hash = "sha256:6965f19a6a2039c7d48bca7dba2473069ff854c36ae6f19d2cde309d998228a1"},
    {file = "imagesize-1.2.0.tar.gz", hash = "sha256:b1f6b5a4eab1f73479a50fb79fcf729514a900c341d8503d62a62dbc4127a2b1"},
]
importlib-metadata = [
    {file = "importlib_metadata-3.3.0-py3-none-any.whl", hash = "sha256:bf792d480abbd5eda85794e4afb09dd538393f7d6e6ffef6e9f03d2014cf9450"},
    {file = "importlib_metadata-3.3.0.tar.gz", hash = "sha256:5c5a2720817414a6c41f0a49993908068243ae02c1635a228126519b509c8aed"},
]
importlib-resources = [
    {file = "importlib_resources-3.0.0-py2.py3-none-any.whl", hash = "sha256:d028f66b66c0d5732dae86ba4276999855e162a749c92620a38c1d779ed138a7"},
    {file = "importlib_resources-3.0.0.tar.gz", hash = "sha256:19f745a6eca188b490b1428c8d1d4a0d2368759f32370ea8fb89cad2ab1106c3"},
]
iniconfig = [
    {file = "iniconfig-1.1.1-py2.py3-none-any.whl", hash = "sha256:011e24c64b7f47f6ebd835bb12a743f2fbe9a26d4cecaa7f53bc4f35ee9da8b3"},
    {file = "iniconfig-1.1.1.tar.gz", hash = "sha256:bc3af051d7d14b2ee5ef9969666def0cd1a000e121eaea580d4a313df4b37f32"},
]
ipykernel = [
    {file = "ipykernel-5.4.2-py3-none-any.whl", hash = "sha256:63b4b96c513e1138874934e3e783a8e5e13c02b9036e37107bfe042ac8955005"},
    {file = "ipykernel-5.4.2.tar.gz", hash = "sha256:e20ceb7e52cb4d250452e1230be76e0b2323f33bd46c6b2bc7abb6601740e182"},
]
ipython = [
    {file = "ipython-7.16.1-py3-none-any.whl", hash = "sha256:2dbcc8c27ca7d3cfe4fcdff7f45b27f9a8d3edfa70ff8024a71c7a8eb5f09d64"},
    {file = "ipython-7.16.1.tar.gz", hash = "sha256:9f4fcb31d3b2c533333893b9172264e4821c1ac91839500f31bd43f2c59b3ccf"},
]
ipython-genutils = [
    {file = "ipython_genutils-0.2.0-py2.py3-none-any.whl", hash = "sha256:72dd37233799e619666c9f639a9da83c34013a73e8bbc79a7a6348d93c61fab8"},
    {file = "ipython_genutils-0.2.0.tar.gz", hash = "sha256:eb2e116e75ecef9d4d228fdc66af54269afa26ab4463042e33785b887c628ba8"},
]
ipywidgets = [
    {file = "ipywidgets-7.5.1-py2.py3-none-any.whl", hash = "sha256:13ffeca438e0c0f91ae583dc22f50379b9d6b28390ac7be8b757140e9a771516"},
    {file = "ipywidgets-7.5.1.tar.gz", hash = "sha256:e945f6e02854a74994c596d9db83444a1850c01648f1574adf144fbbabe05c97"},
]
isort = [
    {file = "isort-5.6.4-py3-none-any.whl", hash = "sha256:dcab1d98b469a12a1a624ead220584391648790275560e1a43e54c5dceae65e7"},
    {file = "isort-5.6.4.tar.gz", hash = "sha256:dcaeec1b5f0eca77faea2a35ab790b4f3680ff75590bfcb7145986905aab2f58"},
]
jedi = [
    {file = "jedi-0.17.2-py2.py3-none-any.whl", hash = "sha256:98cc583fa0f2f8304968199b01b6b4b94f469a1f4a74c1560506ca2a211378b5"},
    {file = "jedi-0.17.2.tar.gz", hash = "sha256:86ed7d9b750603e4ba582ea8edc678657fb4007894a12bcf6f4bb97892f31d20"},
]
jeepney = [
    {file = "jeepney-0.6.0-py3-none-any.whl", hash = "sha256:aec56c0eb1691a841795111e184e13cad504f7703b9a64f63020816afa79a8ae"},
    {file = "jeepney-0.6.0.tar.gz", hash = "sha256:7d59b6622675ca9e993a6bd38de845051d315f8b0c72cca3aef733a20b648657"},
]
jinja2 = [
    {file = "Jinja2-2.11.2-py2.py3-none-any.whl", hash = "sha256:f0a4641d3cf955324a89c04f3d94663aa4d638abe8f733ecd3582848e1c37035"},
    {file = "Jinja2-2.11.2.tar.gz", hash = "sha256:89aab215427ef59c34ad58735269eb58b1a5808103067f7bb9d5836c651b3bb0"},
]
joblib = [
    {file = "joblib-1.0.0-py3-none-any.whl", hash = "sha256:75ead23f13484a2a414874779d69ade40d4fa1abe62b222a23cd50d4bc822f6f"},
    {file = "joblib-1.0.0.tar.gz", hash = "sha256:7ad866067ac1fdec27d51c8678ea760601b70e32ff1881d4dc8e1171f2b64b24"},
]
jsonschema = [
    {file = "jsonschema-3.2.0-py2.py3-none-any.whl", hash = "sha256:4e5b3cf8216f577bee9ce139cbe72eca3ea4f292ec60928ff24758ce626cd163"},
    {file = "jsonschema-3.2.0.tar.gz", hash = "sha256:c8a85b28d377cc7737e46e2d9f2b4f44ee3c0e1deac6bf46ddefc7187d30797a"},
]
jupyter-book = [
    {file = "jupyter-book-0.8.3.tar.gz", hash = "sha256:5a09311101e0cb2712ee97748f0bead732c7f6128831f68a0751700cd8467f41"},
    {file = "jupyter_book-0.8.3-py3-none-any.whl", hash = "sha256:90fdea11b2a150ee7bed6229381edaad625ae962e3275727c653191eafd251c3"},
]
jupyter-cache = [
    {file = "jupyter-cache-0.4.1.tar.gz", hash = "sha256:cbcac451af61f94703d8630a10356b0d8a169c04c794045c8b0af11777b217fe"},
    {file = "jupyter_cache-0.4.1-py3-none-any.whl", hash = "sha256:8bbcee9fcd26adaba971b07920cbd5d14c61220bc6b96e3ab3d56d24b7831261"},
]
jupyter-client = [
    {file = "jupyter_client-6.1.7-py3-none-any.whl", hash = "sha256:c958d24d6eacb975c1acebb68ac9077da61b5f5c040f22f6849928ad7393b950"},
    {file = "jupyter_client-6.1.7.tar.gz", hash = "sha256:49e390b36fe4b4226724704ea28d9fb903f1a3601b6882ce3105221cd09377a1"},
]
jupyter-core = [
    {file = "jupyter_core-4.7.0-py3-none-any.whl", hash = "sha256:0a451c9b295e4db772bdd8d06f2f1eb31caeec0e81fbb77ba37d4a3024e3b315"},
    {file = "jupyter_core-4.7.0.tar.gz", hash = "sha256:aa1f9496ab3abe72da4efe0daab0cb2233997914581f9a071e07498c6add8ed3"},
]
jupyter-sphinx = [
    {file = "jupyter_sphinx-0.3.2-py3-none-any.whl", hash = "sha256:301e36d0fb3007bb5802f6b65b60c24990eb99c983332a2ab6eecff385207dc9"},
    {file = "jupyter_sphinx-0.3.2.tar.gz", hash = "sha256:37fc9408385c45326ac79ca0452fbd7ae2bf0e97842d626d2844d4830e30aaf2"},
]
keras-preprocessing = [
    {file = "Keras_Preprocessing-1.1.2-py2.py3-none-any.whl", hash = "sha256:7b82029b130ff61cc99b55f3bd27427df4838576838c5b2f65940e4fcec99a7b"},
    {file = "Keras_Preprocessing-1.1.2.tar.gz", hash = "sha256:add82567c50c8bc648c14195bf544a5ce7c1f76761536956c3d2978970179ef3"},
]
keyring = [
    {file = "keyring-21.5.0-py3-none-any.whl", hash = "sha256:12de23258a95f3b13e5b167f7a641a878e91eab8ef16fafc077720a95e6115bb"},
    {file = "keyring-21.5.0.tar.gz", hash = "sha256:207bd66f2a9881c835dad653da04e196c678bf104f8252141d2d3c4f31051579"},
]
kiwisolver = [
    {file = "kiwisolver-1.3.1-cp36-cp36m-macosx_10_9_x86_64.whl", hash = "sha256:fd34fbbfbc40628200730bc1febe30631347103fc8d3d4fa012c21ab9c11eca9"},
    {file = "kiwisolver-1.3.1-cp36-cp36m-manylinux1_i686.whl", hash = "sha256:d3155d828dec1d43283bd24d3d3e0d9c7c350cdfcc0bd06c0ad1209c1bbc36d0"},
    {file = "kiwisolver-1.3.1-cp36-cp36m-manylinux1_x86_64.whl", hash = "sha256:5a7a7dbff17e66fac9142ae2ecafb719393aaee6a3768c9de2fd425c63b53e21"},
    {file = "kiwisolver-1.3.1-cp36-cp36m-manylinux2014_aarch64.whl", hash = "sha256:f8d6f8db88049a699817fd9178782867bf22283e3813064302ac59f61d95be05"},
    {file = "kiwisolver-1.3.1-cp36-cp36m-manylinux2014_ppc64le.whl", hash = "sha256:5f6ccd3dd0b9739edcf407514016108e2280769c73a85b9e59aa390046dbf08b"},
    {file = "kiwisolver-1.3.1-cp36-cp36m-win32.whl", hash = "sha256:225e2e18f271e0ed8157d7f4518ffbf99b9450fca398d561eb5c4a87d0986dd9"},
    {file = "kiwisolver-1.3.1-cp36-cp36m-win_amd64.whl", hash = "sha256:cf8b574c7b9aa060c62116d4181f3a1a4e821b2ec5cbfe3775809474113748d4"},
    {file = "kiwisolver-1.3.1-cp37-cp37m-macosx_10_9_x86_64.whl", hash = "sha256:232c9e11fd7ac3a470d65cd67e4359eee155ec57e822e5220322d7b2ac84fbf0"},
    {file = "kiwisolver-1.3.1-cp37-cp37m-manylinux1_i686.whl", hash = "sha256:b38694dcdac990a743aa654037ff1188c7a9801ac3ccc548d3341014bc5ca278"},
    {file = "kiwisolver-1.3.1-cp37-cp37m-manylinux1_x86_64.whl", hash = "sha256:ca3820eb7f7faf7f0aa88de0e54681bddcb46e485beb844fcecbcd1c8bd01689"},
    {file = "kiwisolver-1.3.1-cp37-cp37m-manylinux2014_aarch64.whl", hash = "sha256:c8fd0f1ae9d92b42854b2979024d7597685ce4ada367172ed7c09edf2cef9cb8"},
    {file = "kiwisolver-1.3.1-cp37-cp37m-manylinux2014_ppc64le.whl", hash = "sha256:1e1bc12fb773a7b2ffdeb8380609f4f8064777877b2225dec3da711b421fda31"},
    {file = "kiwisolver-1.3.1-cp37-cp37m-win32.whl", hash = "sha256:72c99e39d005b793fb7d3d4e660aed6b6281b502e8c1eaf8ee8346023c8e03bc"},
    {file = "kiwisolver-1.3.1-cp37-cp37m-win_amd64.whl", hash = "sha256:8be8d84b7d4f2ba4ffff3665bcd0211318aa632395a1a41553250484a871d454"},
    {file = "kiwisolver-1.3.1-cp38-cp38-macosx_10_9_x86_64.whl", hash = "sha256:31dfd2ac56edc0ff9ac295193eeaea1c0c923c0355bf948fbd99ed6018010b72"},
    {file = "kiwisolver-1.3.1-cp38-cp38-manylinux1_i686.whl", hash = "sha256:563c649cfdef27d081c84e72a03b48ea9408c16657500c312575ae9d9f7bc1c3"},
    {file = "kiwisolver-1.3.1-cp38-cp38-manylinux1_x86_64.whl", hash = "sha256:78751b33595f7f9511952e7e60ce858c6d64db2e062afb325985ddbd34b5c131"},
    {file = "kiwisolver-1.3.1-cp38-cp38-manylinux2014_aarch64.whl", hash = "sha256:a357fd4f15ee49b4a98b44ec23a34a95f1e00292a139d6015c11f55774ef10de"},
    {file = "kiwisolver-1.3.1-cp38-cp38-manylinux2014_ppc64le.whl", hash = "sha256:5989db3b3b34b76c09253deeaf7fbc2707616f130e166996606c284395da3f18"},
    {file = "kiwisolver-1.3.1-cp38-cp38-win32.whl", hash = "sha256:c08e95114951dc2090c4a630c2385bef681cacf12636fb0241accdc6b303fd81"},
    {file = "kiwisolver-1.3.1-cp38-cp38-win_amd64.whl", hash = "sha256:44a62e24d9b01ba94ae7a4a6c3fb215dc4af1dde817e7498d901e229aaf50e4e"},
    {file = "kiwisolver-1.3.1-cp39-cp39-macosx_10_9_x86_64.whl", hash = "sha256:50af681a36b2a1dee1d3c169ade9fdc59207d3c31e522519181e12f1b3ba7000"},
    {file = "kiwisolver-1.3.1-cp39-cp39-manylinux1_i686.whl", hash = "sha256:a53d27d0c2a0ebd07e395e56a1fbdf75ffedc4a05943daf472af163413ce9598"},
    {file = "kiwisolver-1.3.1-cp39-cp39-manylinux1_x86_64.whl", hash = "sha256:834ee27348c4aefc20b479335fd422a2c69db55f7d9ab61721ac8cd83eb78882"},
    {file = "kiwisolver-1.3.1-cp39-cp39-manylinux2014_aarch64.whl", hash = "sha256:5c3e6455341008a054cccee8c5d24481bcfe1acdbc9add30aa95798e95c65621"},
    {file = "kiwisolver-1.3.1-cp39-cp39-manylinux2014_ppc64le.whl", hash = "sha256:acef3d59d47dd85ecf909c359d0fd2c81ed33bdff70216d3956b463e12c38a54"},
    {file = "kiwisolver-1.3.1-cp39-cp39-win32.whl", hash = "sha256:c5518d51a0735b1e6cee1fdce66359f8d2b59c3ca85dc2b0813a8aa86818a030"},
    {file = "kiwisolver-1.3.1-cp39-cp39-win_amd64.whl", hash = "sha256:b9edd0110a77fc321ab090aaa1cfcaba1d8499850a12848b81be2222eab648f6"},
    {file = "kiwisolver-1.3.1-pp36-pypy36_pp73-macosx_10_9_x86_64.whl", hash = "sha256:0cd53f403202159b44528498de18f9285b04482bab2a6fc3f5dd8dbb9352e30d"},
    {file = "kiwisolver-1.3.1-pp36-pypy36_pp73-manylinux2010_x86_64.whl", hash = "sha256:33449715e0101e4d34f64990352bce4095c8bf13bed1b390773fc0a7295967b3"},
    {file = "kiwisolver-1.3.1-pp36-pypy36_pp73-win32.whl", hash = "sha256:401a2e9afa8588589775fe34fc22d918ae839aaaf0c0e96441c0fdbce6d8ebe6"},
    {file = "kiwisolver-1.3.1.tar.gz", hash = "sha256:950a199911a8d94683a6b10321f9345d5a3a8433ec58b217ace979e18f16e248"},
]
latexcodec = [
    {file = "latexcodec-2.0.1-py2.py3-none-any.whl", hash = "sha256:c277a193638dc7683c4c30f6684e3db728a06efb0dc9cf346db8bd0aa6c5d271"},
    {file = "latexcodec-2.0.1.tar.gz", hash = "sha256:2aa2551c373261cefe2ad3a8953a6d6533e68238d180eb4bb91d7964adb3fe9a"},
]
lazy-object-proxy = [
    {file = "lazy-object-proxy-1.4.3.tar.gz", hash = "sha256:f3900e8a5de27447acbf900b4750b0ddfd7ec1ea7fbaf11dfa911141bc522af0"},
    {file = "lazy_object_proxy-1.4.3-cp27-cp27m-macosx_10_13_x86_64.whl", hash = "sha256:a2238e9d1bb71a56cd710611a1614d1194dc10a175c1e08d75e1a7bcc250d442"},
    {file = "lazy_object_proxy-1.4.3-cp27-cp27m-win32.whl", hash = "sha256:efa1909120ce98bbb3777e8b6f92237f5d5c8ea6758efea36a473e1d38f7d3e4"},
    {file = "lazy_object_proxy-1.4.3-cp27-cp27m-win_amd64.whl", hash = "sha256:4677f594e474c91da97f489fea5b7daa17b5517190899cf213697e48d3902f5a"},
    {file = "lazy_object_proxy-1.4.3-cp27-cp27mu-manylinux1_x86_64.whl", hash = "sha256:0c4b206227a8097f05c4dbdd323c50edf81f15db3b8dc064d08c62d37e1a504d"},
    {file = "lazy_object_proxy-1.4.3-cp34-cp34m-manylinux1_x86_64.whl", hash = "sha256:d945239a5639b3ff35b70a88c5f2f491913eb94871780ebfabb2568bd58afc5a"},
    {file = "lazy_object_proxy-1.4.3-cp34-cp34m-win32.whl", hash = "sha256:9651375199045a358eb6741df3e02a651e0330be090b3bc79f6d0de31a80ec3e"},
    {file = "lazy_object_proxy-1.4.3-cp34-cp34m-win_amd64.whl", hash = "sha256:eba7011090323c1dadf18b3b689845fd96a61ba0a1dfbd7f24b921398affc357"},
    {file = "lazy_object_proxy-1.4.3-cp35-cp35m-manylinux1_x86_64.whl", hash = "sha256:48dab84ebd4831077b150572aec802f303117c8cc5c871e182447281ebf3ac50"},
    {file = "lazy_object_proxy-1.4.3-cp35-cp35m-win32.whl", hash = "sha256:ca0a928a3ddbc5725be2dd1cf895ec0a254798915fb3a36af0964a0a4149e3db"},
    {file = "lazy_object_proxy-1.4.3-cp35-cp35m-win_amd64.whl", hash = "sha256:194d092e6f246b906e8f70884e620e459fc54db3259e60cf69a4d66c3fda3449"},
    {file = "lazy_object_proxy-1.4.3-cp36-cp36m-manylinux1_x86_64.whl", hash = "sha256:97bb5884f6f1cdce0099f86b907aa41c970c3c672ac8b9c8352789e103cf3156"},
    {file = "lazy_object_proxy-1.4.3-cp36-cp36m-win32.whl", hash = "sha256:cb2c7c57005a6804ab66f106ceb8482da55f5314b7fcb06551db1edae4ad1531"},
    {file = "lazy_object_proxy-1.4.3-cp36-cp36m-win_amd64.whl", hash = "sha256:8d859b89baf8ef7f8bc6b00aa20316483d67f0b1cbf422f5b4dc56701c8f2ffb"},
    {file = "lazy_object_proxy-1.4.3-cp37-cp37m-macosx_10_13_x86_64.whl", hash = "sha256:1be7e4c9f96948003609aa6c974ae59830a6baecc5376c25c92d7d697e684c08"},
    {file = "lazy_object_proxy-1.4.3-cp37-cp37m-manylinux1_x86_64.whl", hash = "sha256:d74bb8693bf9cf75ac3b47a54d716bbb1a92648d5f781fc799347cfc95952383"},
    {file = "lazy_object_proxy-1.4.3-cp37-cp37m-win32.whl", hash = "sha256:9b15f3f4c0f35727d3a0fba4b770b3c4ebbb1fa907dbcc046a1d2799f3edd142"},
    {file = "lazy_object_proxy-1.4.3-cp37-cp37m-win_amd64.whl", hash = "sha256:9254f4358b9b541e3441b007a0ea0764b9d056afdeafc1a5569eee1cc6c1b9ea"},
    {file = "lazy_object_proxy-1.4.3-cp38-cp38-manylinux1_x86_64.whl", hash = "sha256:a6ae12d08c0bf9909ce12385803a543bfe99b95fe01e752536a60af2b7797c62"},
    {file = "lazy_object_proxy-1.4.3-cp38-cp38-win32.whl", hash = "sha256:5541cada25cd173702dbd99f8e22434105456314462326f06dba3e180f203dfd"},
    {file = "lazy_object_proxy-1.4.3-cp38-cp38-win_amd64.whl", hash = "sha256:59f79fef100b09564bc2df42ea2d8d21a64fdcda64979c0fa3db7bdaabaf6239"},
]
lxml = [
    {file = "lxml-4.6.2-cp27-cp27m-macosx_10_9_x86_64.whl", hash = "sha256:a9d6bc8642e2c67db33f1247a77c53476f3a166e09067c0474facb045756087f"},
    {file = "lxml-4.6.2-cp27-cp27m-manylinux1_i686.whl", hash = "sha256:791394449e98243839fa822a637177dd42a95f4883ad3dec2a0ce6ac99fb0a9d"},
    {file = "lxml-4.6.2-cp27-cp27m-manylinux1_x86_64.whl", hash = "sha256:68a5d77e440df94011214b7db907ec8f19e439507a70c958f750c18d88f995d2"},
    {file = "lxml-4.6.2-cp27-cp27m-win32.whl", hash = "sha256:fc37870d6716b137e80d19241d0e2cff7a7643b925dfa49b4c8ebd1295eb506e"},
    {file = "lxml-4.6.2-cp27-cp27m-win_amd64.whl", hash = "sha256:69a63f83e88138ab7642d8f61418cf3180a4d8cd13995df87725cb8b893e950e"},
    {file = "lxml-4.6.2-cp27-cp27mu-manylinux1_i686.whl", hash = "sha256:42ebca24ba2a21065fb546f3e6bd0c58c3fe9ac298f3a320147029a4850f51a2"},
    {file = "lxml-4.6.2-cp27-cp27mu-manylinux1_x86_64.whl", hash = "sha256:f83d281bb2a6217cd806f4cf0ddded436790e66f393e124dfe9731f6b3fb9afe"},
    {file = "lxml-4.6.2-cp35-cp35m-manylinux1_i686.whl", hash = "sha256:535f067002b0fd1a4e5296a8f1bf88193080ff992a195e66964ef2a6cfec5388"},
    {file = "lxml-4.6.2-cp35-cp35m-manylinux1_x86_64.whl", hash = "sha256:366cb750140f221523fa062d641393092813b81e15d0e25d9f7c6025f910ee80"},
    {file = "lxml-4.6.2-cp35-cp35m-manylinux2014_aarch64.whl", hash = "sha256:97db258793d193c7b62d4e2586c6ed98d51086e93f9a3af2b2034af01450a74b"},
    {file = "lxml-4.6.2-cp35-cp35m-win32.whl", hash = "sha256:648914abafe67f11be7d93c1a546068f8eff3c5fa938e1f94509e4a5d682b2d8"},
    {file = "lxml-4.6.2-cp35-cp35m-win_amd64.whl", hash = "sha256:4e751e77006da34643ab782e4a5cc21ea7b755551db202bc4d3a423b307db780"},
    {file = "lxml-4.6.2-cp36-cp36m-macosx_10_9_x86_64.whl", hash = "sha256:681d75e1a38a69f1e64ab82fe4b1ed3fd758717bed735fb9aeaa124143f051af"},
    {file = "lxml-4.6.2-cp36-cp36m-manylinux1_i686.whl", hash = "sha256:127f76864468d6630e1b453d3ffbbd04b024c674f55cf0a30dc2595137892d37"},
    {file = "lxml-4.6.2-cp36-cp36m-manylinux1_x86_64.whl", hash = "sha256:4fb85c447e288df535b17ebdebf0ec1cf3a3f1a8eba7e79169f4f37af43c6b98"},
    {file = "lxml-4.6.2-cp36-cp36m-manylinux2014_aarch64.whl", hash = "sha256:5be4a2e212bb6aa045e37f7d48e3e1e4b6fd259882ed5a00786f82e8c37ce77d"},
    {file = "lxml-4.6.2-cp36-cp36m-win32.whl", hash = "sha256:8c88b599e226994ad4db29d93bc149aa1aff3dc3a4355dd5757569ba78632bdf"},
    {file = "lxml-4.6.2-cp36-cp36m-win_amd64.whl", hash = "sha256:6e4183800f16f3679076dfa8abf2db3083919d7e30764a069fb66b2b9eff9939"},
    {file = "lxml-4.6.2-cp37-cp37m-macosx_10_9_x86_64.whl", hash = "sha256:d8d3d4713f0c28bdc6c806a278d998546e8efc3498949e3ace6e117462ac0a5e"},
    {file = "lxml-4.6.2-cp37-cp37m-manylinux1_i686.whl", hash = "sha256:8246f30ca34dc712ab07e51dc34fea883c00b7ccb0e614651e49da2c49a30711"},
    {file = "lxml-4.6.2-cp37-cp37m-manylinux1_x86_64.whl", hash = "sha256:923963e989ffbceaa210ac37afc9b906acebe945d2723e9679b643513837b089"},
    {file = "lxml-4.6.2-cp37-cp37m-manylinux2014_aarch64.whl", hash = "sha256:1471cee35eba321827d7d53d104e7b8c593ea3ad376aa2df89533ce8e1b24a01"},
    {file = "lxml-4.6.2-cp37-cp37m-win32.whl", hash = "sha256:2363c35637d2d9d6f26f60a208819e7eafc4305ce39dc1d5005eccc4593331c2"},
    {file = "lxml-4.6.2-cp37-cp37m-win_amd64.whl", hash = "sha256:f4822c0660c3754f1a41a655e37cb4dbbc9be3d35b125a37fab6f82d47674ebc"},
    {file = "lxml-4.6.2-cp38-cp38-macosx_10_9_x86_64.whl", hash = "sha256:0448576c148c129594d890265b1a83b9cd76fd1f0a6a04620753d9a6bcfd0a4d"},
    {file = "lxml-4.6.2-cp38-cp38-manylinux1_i686.whl", hash = "sha256:60a20bfc3bd234d54d49c388950195d23a5583d4108e1a1d47c9eef8d8c042b3"},
    {file = "lxml-4.6.2-cp38-cp38-manylinux1_x86_64.whl", hash = "sha256:2e5cc908fe43fe1aa299e58046ad66981131a66aea3129aac7770c37f590a644"},
    {file = "lxml-4.6.2-cp38-cp38-manylinux2014_aarch64.whl", hash = "sha256:50c348995b47b5a4e330362cf39fc503b4a43b14a91c34c83b955e1805c8e308"},
    {file = "lxml-4.6.2-cp38-cp38-win32.whl", hash = "sha256:94d55bd03d8671686e3f012577d9caa5421a07286dd351dfef64791cf7c6c505"},
    {file = "lxml-4.6.2-cp38-cp38-win_amd64.whl", hash = "sha256:7a7669ff50f41225ca5d6ee0a1ec8413f3a0d8aa2b109f86d540887b7ec0d72a"},
    {file = "lxml-4.6.2-cp39-cp39-macosx_10_9_x86_64.whl", hash = "sha256:e0bfe9bb028974a481410432dbe1b182e8191d5d40382e5b8ff39cdd2e5c5931"},
    {file = "lxml-4.6.2-cp39-cp39-manylinux1_i686.whl", hash = "sha256:6fd8d5903c2e53f49e99359b063df27fdf7acb89a52b6a12494208bf61345a03"},
    {file = "lxml-4.6.2-cp39-cp39-manylinux1_x86_64.whl", hash = "sha256:7e9eac1e526386df7c70ef253b792a0a12dd86d833b1d329e038c7a235dfceb5"},
    {file = "lxml-4.6.2-cp39-cp39-manylinux2014_aarch64.whl", hash = "sha256:7ee8af0b9f7de635c61cdd5b8534b76c52cd03536f29f51151b377f76e214a1a"},
    {file = "lxml-4.6.2-cp39-cp39-win32.whl", hash = "sha256:2e6fd1b8acd005bd71e6c94f30c055594bbd0aa02ef51a22bbfa961ab63b2d75"},
    {file = "lxml-4.6.2-cp39-cp39-win_amd64.whl", hash = "sha256:535332fe9d00c3cd455bd3dd7d4bacab86e2d564bdf7606079160fa6251caacf"},
    {file = "lxml-4.6.2.tar.gz", hash = "sha256:cd11c7e8d21af997ee8079037fff88f16fda188a9776eb4b81c7e4c9c0a7d7fc"},
]
markdown = [
    {file = "Markdown-3.3.3-py3-none-any.whl", hash = "sha256:c109c15b7dc20a9ac454c9e6025927d44460b85bd039da028d85e2b6d0bcc328"},
    {file = "Markdown-3.3.3.tar.gz", hash = "sha256:5d9f2b5ca24bc4c7a390d22323ca4bad200368612b5aaa7796babf971d2b2f18"},
]
markdown-it-py = [
    {file = "markdown-it-py-0.5.8.tar.gz", hash = "sha256:488ea44bee25fdc8dea0d267c292d4ae82ff7e1a2388e450836561c56eac7699"},
    {file = "markdown_it_py-0.5.8-py3-none-any.whl", hash = "sha256:d71989a540588875bb60919feb4ce83989beb2d4dd018f7a6ed475d4cf0c76ff"},
]
markupsafe = [
    {file = "MarkupSafe-1.1.1-cp27-cp27m-macosx_10_6_intel.whl", hash = "sha256:09027a7803a62ca78792ad89403b1b7a73a01c8cb65909cd876f7fcebd79b161"},
    {file = "MarkupSafe-1.1.1-cp27-cp27m-manylinux1_i686.whl", hash = "sha256:e249096428b3ae81b08327a63a485ad0878de3fb939049038579ac0ef61e17e7"},
    {file = "MarkupSafe-1.1.1-cp27-cp27m-manylinux1_x86_64.whl", hash = "sha256:500d4957e52ddc3351cabf489e79c91c17f6e0899158447047588650b5e69183"},
    {file = "MarkupSafe-1.1.1-cp27-cp27m-win32.whl", hash = "sha256:b2051432115498d3562c084a49bba65d97cf251f5a331c64a12ee7e04dacc51b"},
    {file = "MarkupSafe-1.1.1-cp27-cp27m-win_amd64.whl", hash = "sha256:98c7086708b163d425c67c7a91bad6e466bb99d797aa64f965e9d25c12111a5e"},
    {file = "MarkupSafe-1.1.1-cp27-cp27mu-manylinux1_i686.whl", hash = "sha256:cd5df75523866410809ca100dc9681e301e3c27567cf498077e8551b6d20e42f"},
    {file = "MarkupSafe-1.1.1-cp27-cp27mu-manylinux1_x86_64.whl", hash = "sha256:43a55c2930bbc139570ac2452adf3d70cdbb3cfe5912c71cdce1c2c6bbd9c5d1"},
    {file = "MarkupSafe-1.1.1-cp34-cp34m-macosx_10_6_intel.whl", hash = "sha256:1027c282dad077d0bae18be6794e6b6b8c91d58ed8a8d89a89d59693b9131db5"},
    {file = "MarkupSafe-1.1.1-cp34-cp34m-manylinux1_i686.whl", hash = "sha256:62fe6c95e3ec8a7fad637b7f3d372c15ec1caa01ab47926cfdf7a75b40e0eac1"},
    {file = "MarkupSafe-1.1.1-cp34-cp34m-manylinux1_x86_64.whl", hash = "sha256:88e5fcfb52ee7b911e8bb6d6aa2fd21fbecc674eadd44118a9cc3863f938e735"},
    {file = "MarkupSafe-1.1.1-cp34-cp34m-win32.whl", hash = "sha256:ade5e387d2ad0d7ebf59146cc00c8044acbd863725f887353a10df825fc8ae21"},
    {file = "MarkupSafe-1.1.1-cp34-cp34m-win_amd64.whl", hash = "sha256:09c4b7f37d6c648cb13f9230d847adf22f8171b1ccc4d5682398e77f40309235"},
    {file = "MarkupSafe-1.1.1-cp35-cp35m-macosx_10_6_intel.whl", hash = "sha256:79855e1c5b8da654cf486b830bd42c06e8780cea587384cf6545b7d9ac013a0b"},
    {file = "MarkupSafe-1.1.1-cp35-cp35m-manylinux1_i686.whl", hash = "sha256:c8716a48d94b06bb3b2524c2b77e055fb313aeb4ea620c8dd03a105574ba704f"},
    {file = "MarkupSafe-1.1.1-cp35-cp35m-manylinux1_x86_64.whl", hash = "sha256:7c1699dfe0cf8ff607dbdcc1e9b9af1755371f92a68f706051cc8c37d447c905"},
    {file = "MarkupSafe-1.1.1-cp35-cp35m-win32.whl", hash = "sha256:6dd73240d2af64df90aa7c4e7481e23825ea70af4b4922f8ede5b9e35f78a3b1"},
    {file = "MarkupSafe-1.1.1-cp35-cp35m-win_amd64.whl", hash = "sha256:9add70b36c5666a2ed02b43b335fe19002ee5235efd4b8a89bfcf9005bebac0d"},
    {file = "MarkupSafe-1.1.1-cp36-cp36m-macosx_10_6_intel.whl", hash = "sha256:24982cc2533820871eba85ba648cd53d8623687ff11cbb805be4ff7b4c971aff"},
    {file = "MarkupSafe-1.1.1-cp36-cp36m-manylinux1_i686.whl", hash = "sha256:00bc623926325b26bb9605ae9eae8a215691f33cae5df11ca5424f06f2d1f473"},
    {file = "MarkupSafe-1.1.1-cp36-cp36m-manylinux1_x86_64.whl", hash = "sha256:717ba8fe3ae9cc0006d7c451f0bb265ee07739daf76355d06366154ee68d221e"},
    {file = "MarkupSafe-1.1.1-cp36-cp36m-win32.whl", hash = "sha256:535f6fc4d397c1563d08b88e485c3496cf5784e927af890fb3c3aac7f933ec66"},
    {file = "MarkupSafe-1.1.1-cp36-cp36m-win_amd64.whl", hash = "sha256:b1282f8c00509d99fef04d8ba936b156d419be841854fe901d8ae224c59f0be5"},
    {file = "MarkupSafe-1.1.1-cp37-cp37m-macosx_10_6_intel.whl", hash = "sha256:8defac2f2ccd6805ebf65f5eeb132adcf2ab57aa11fdf4c0dd5169a004710e7d"},
    {file = "MarkupSafe-1.1.1-cp37-cp37m-manylinux1_i686.whl", hash = "sha256:46c99d2de99945ec5cb54f23c8cd5689f6d7177305ebff350a58ce5f8de1669e"},
    {file = "MarkupSafe-1.1.1-cp37-cp37m-manylinux1_x86_64.whl", hash = "sha256:ba59edeaa2fc6114428f1637ffff42da1e311e29382d81b339c1817d37ec93c6"},
    {file = "MarkupSafe-1.1.1-cp37-cp37m-win32.whl", hash = "sha256:b00c1de48212e4cc9603895652c5c410df699856a2853135b3967591e4beebc2"},
    {file = "MarkupSafe-1.1.1-cp37-cp37m-win_amd64.whl", hash = "sha256:9bf40443012702a1d2070043cb6291650a0841ece432556f784f004937f0f32c"},
    {file = "MarkupSafe-1.1.1.tar.gz", hash = "sha256:29872e92839765e546828bb7754a68c418d927cd064fd4708fab9fe9c8bb116b"},
]
matplotlib = [
    {file = "matplotlib-3.3.3-cp36-cp36m-macosx_10_9_x86_64.whl", hash = "sha256:b2a5e1f637a92bb6f3526cc54cc8af0401112e81ce5cba6368a1b7908f9e18bc"},
    {file = "matplotlib-3.3.3-cp36-cp36m-manylinux1_i686.whl", hash = "sha256:c586ac1d64432f92857c3cf4478cfb0ece1ae18b740593f8a39f2f0b27c7fda5"},
    {file = "matplotlib-3.3.3-cp36-cp36m-manylinux1_x86_64.whl", hash = "sha256:9b03722c89a43a61d4d148acfc89ec5bb54cd0fd1539df25b10eb9c5fa6c393a"},
    {file = "matplotlib-3.3.3-cp36-cp36m-win32.whl", hash = "sha256:2c2c5041608cb75c39cbd0ed05256f8a563e144234a524c59d091abbfa7a868f"},
    {file = "matplotlib-3.3.3-cp36-cp36m-win_amd64.whl", hash = "sha256:c092fc4673260b1446b8578015321081d5db73b94533fe4bf9b69f44e948d174"},
    {file = "matplotlib-3.3.3-cp37-cp37m-macosx_10_9_x86_64.whl", hash = "sha256:27c9393fada62bd0ad7c730562a0fecbd3d5aaa8d9ed80ba7d3ebb8abc4f0453"},
    {file = "matplotlib-3.3.3-cp37-cp37m-manylinux1_i686.whl", hash = "sha256:b8ba2a1dbb4660cb469fe8e1febb5119506059e675180c51396e1723ff9b79d9"},
    {file = "matplotlib-3.3.3-cp37-cp37m-manylinux1_x86_64.whl", hash = "sha256:0caa687fce6174fef9b27d45f8cc57cbc572e04e98c81db8e628b12b563d59a2"},
    {file = "matplotlib-3.3.3-cp37-cp37m-win32.whl", hash = "sha256:b7b09c61a91b742cb5460b72efd1fe26ef83c1c704f666e0af0df156b046aada"},
    {file = "matplotlib-3.3.3-cp37-cp37m-win_amd64.whl", hash = "sha256:6ffd2d80d76df2e5f9f0c0140b5af97e3b87dd29852dcdb103ec177d853ec06b"},
    {file = "matplotlib-3.3.3-cp38-cp38-macosx_10_9_x86_64.whl", hash = "sha256:5111d6d47a0f5b8f3e10af7a79d5e7eb7e73a22825391834734274c4f312a8a0"},
    {file = "matplotlib-3.3.3-cp38-cp38-manylinux1_i686.whl", hash = "sha256:a4fe54eab2c7129add75154823e6543b10261f9b65b2abe692d68743a4999f8c"},
    {file = "matplotlib-3.3.3-cp38-cp38-manylinux1_x86_64.whl", hash = "sha256:83e6c895d93fdf93eeff1a21ee96778ba65ef258e5d284160f7c628fee40c38f"},
    {file = "matplotlib-3.3.3-cp38-cp38-win32.whl", hash = "sha256:b26c472847911f5a7eb49e1c888c31c77c4ddf8023c1545e0e8e0367ba74fb15"},
    {file = "matplotlib-3.3.3-cp38-cp38-win_amd64.whl", hash = "sha256:09225edca87a79815822eb7d3be63a83ebd4d9d98d5aa3a15a94f4eee2435954"},
    {file = "matplotlib-3.3.3-cp39-cp39-macosx_10_9_x86_64.whl", hash = "sha256:eb6b6700ea454bb88333d98601e74928e06f9669c1ea231b4c4c666c1d7701b4"},
    {file = "matplotlib-3.3.3-cp39-cp39-manylinux1_i686.whl", hash = "sha256:2d31aff0c8184b05006ad756b9a4dc2a0805e94d28f3abc3187e881b6673b302"},
    {file = "matplotlib-3.3.3-cp39-cp39-manylinux1_x86_64.whl", hash = "sha256:d082f77b4ed876ae94a9373f0db96bf8768a7cca6c58fc3038f94e30ffde1880"},
    {file = "matplotlib-3.3.3-cp39-cp39-win32.whl", hash = "sha256:e71cdd402047e657c1662073e9361106c6981e9621ab8c249388dfc3ec1de07b"},
    {file = "matplotlib-3.3.3-cp39-cp39-win_amd64.whl", hash = "sha256:756ee498b9ba35460e4cbbd73f09018e906daa8537fff61da5b5bf8d5e9de5c7"},
    {file = "matplotlib-3.3.3-pp36-pypy36_pp73-macosx_10_9_x86_64.whl", hash = "sha256:7ad44f2c74c50567c694ee91c6fa16d67e7c8af6f22c656b80469ad927688457"},
    {file = "matplotlib-3.3.3-pp36-pypy36_pp73-manylinux2010_x86_64.whl", hash = "sha256:3a4c3e9be63adf8e9b305aa58fb3ec40ecc61fd0f8fd3328ce55bc30e7a2aeb0"},
    {file = "matplotlib-3.3.3-pp37-pypy37_pp73-macosx_10_9_x86_64.whl", hash = "sha256:746897fbd72bd462b888c74ed35d812ca76006b04f717cd44698cdfc99aca70d"},
    {file = "matplotlib-3.3.3-pp37-pypy37_pp73-manylinux2010_x86_64.whl", hash = "sha256:5ed3d3342698c2b1f3651f8ea6c099b0f196d16ee00e33dc3a6fee8cb01d530a"},
    {file = "matplotlib-3.3.3.tar.gz", hash = "sha256:b1b60c6476c4cfe9e5cf8ab0d3127476fd3d5f05de0f343a452badaad0e4bdec"},
]
mccabe = [
    {file = "mccabe-0.6.1-py2.py3-none-any.whl", hash = "sha256:ab8a6258860da4b6677da4bd2fe5dc2c659cff31b3ee4f7f5d64e79735b80d42"},
    {file = "mccabe-0.6.1.tar.gz", hash = "sha256:dd8d182285a0fe56bace7f45b5e7d1a6ebcbf524e8f3bd87eb0f125271b8831f"},
]
mistune = [
    {file = "mistune-0.8.4-py2.py3-none-any.whl", hash = "sha256:88a1051873018da288eee8538d476dffe1262495144b33ecb586c4ab266bb8d4"},
    {file = "mistune-0.8.4.tar.gz", hash = "sha256:59a3429db53c50b5c6bcc8a07f8848cb00d7dc8bdb431a4ab41920d201d4756e"},
]
mypy = [
    {file = "mypy-0.790-cp35-cp35m-macosx_10_6_x86_64.whl", hash = "sha256:bd03b3cf666bff8d710d633d1c56ab7facbdc204d567715cb3b9f85c6e94f669"},
    {file = "mypy-0.790-cp35-cp35m-manylinux1_x86_64.whl", hash = "sha256:2170492030f6faa537647d29945786d297e4862765f0b4ac5930ff62e300d802"},
    {file = "mypy-0.790-cp35-cp35m-win_amd64.whl", hash = "sha256:e86bdace26c5fe9cf8cb735e7cedfe7850ad92b327ac5d797c656717d2ca66de"},
    {file = "mypy-0.790-cp36-cp36m-macosx_10_9_x86_64.whl", hash = "sha256:e97e9c13d67fbe524be17e4d8025d51a7dca38f90de2e462243ab8ed8a9178d1"},
    {file = "mypy-0.790-cp36-cp36m-manylinux1_x86_64.whl", hash = "sha256:0d34d6b122597d48a36d6c59e35341f410d4abfa771d96d04ae2c468dd201abc"},
    {file = "mypy-0.790-cp36-cp36m-win_amd64.whl", hash = "sha256:72060bf64f290fb629bd4a67c707a66fd88ca26e413a91384b18db3876e57ed7"},
    {file = "mypy-0.790-cp37-cp37m-macosx_10_9_x86_64.whl", hash = "sha256:eea260feb1830a627fb526d22fbb426b750d9f5a47b624e8d5e7e004359b219c"},
    {file = "mypy-0.790-cp37-cp37m-manylinux1_x86_64.whl", hash = "sha256:c614194e01c85bb2e551c421397e49afb2872c88b5830e3554f0519f9fb1c178"},
    {file = "mypy-0.790-cp37-cp37m-win_amd64.whl", hash = "sha256:0a0d102247c16ce93c97066443d11e2d36e6cc2a32d8ccc1f705268970479324"},
    {file = "mypy-0.790-cp38-cp38-macosx_10_9_x86_64.whl", hash = "sha256:cf4e7bf7f1214826cf7333627cb2547c0db7e3078723227820d0a2490f117a01"},
    {file = "mypy-0.790-cp38-cp38-manylinux1_x86_64.whl", hash = "sha256:af4e9ff1834e565f1baa74ccf7ae2564ae38c8df2a85b057af1dbbc958eb6666"},
    {file = "mypy-0.790-cp38-cp38-win_amd64.whl", hash = "sha256:da56dedcd7cd502ccd3c5dddc656cb36113dd793ad466e894574125945653cea"},
    {file = "mypy-0.790-py3-none-any.whl", hash = "sha256:2842d4fbd1b12ab422346376aad03ff5d0805b706102e475e962370f874a5122"},
    {file = "mypy-0.790.tar.gz", hash = "sha256:2b21ba45ad9ef2e2eb88ce4aeadd0112d0f5026418324176fd494a6824b74975"},
]
mypy-extensions = [
    {file = "mypy_extensions-0.4.3-py2.py3-none-any.whl", hash = "sha256:090fedd75945a69ae91ce1303b5824f428daf5a028d2f6ab8a299250a846f15d"},
    {file = "mypy_extensions-0.4.3.tar.gz", hash = "sha256:2d82818f5bb3e369420cb3c4060a7970edba416647068eb4c5343488a6c604a8"},
]
myst-nb = [
    {file = "myst-nb-0.10.1.tar.gz", hash = "sha256:c803da2cf42bc88182ca129b3e7f3b122899fd263a70dc79be06303bc450d12b"},
    {file = "myst_nb-0.10.1-py3-none-any.whl", hash = "sha256:8de8a22e1a76e221bdc4981b6f6cc164b333bc20eeb04264d80d9a990092fa7f"},
]
myst-parser = [
    {file = "myst-parser-0.12.10.tar.gz", hash = "sha256:4612c46196e0344bb7e49dbc3deb288f9b9a88fcf6e9f210f7f3ea5bc9899bfc"},
    {file = "myst_parser-0.12.10-py3-none-any.whl", hash = "sha256:a5311da4398869e596250d5a93b523735c3beb8bc9d3eba853223c705802043b"},
]
nbclient = [
    {file = "nbclient-0.5.1-py3-none-any.whl", hash = "sha256:4d6b116187c795c99b9dba13d46e764d596574b14c296d60670c8dfe454db364"},
    {file = "nbclient-0.5.1.tar.gz", hash = "sha256:01e2d726d16eaf2cde6db74a87e2451453547e8832d142f73f72fddcd4fe0250"},
]
nbconvert = [
    {file = "nbconvert-5.6.1-py2.py3-none-any.whl", hash = "sha256:f0d6ec03875f96df45aa13e21fd9b8450c42d7e1830418cccc008c0df725fcee"},
    {file = "nbconvert-5.6.1.tar.gz", hash = "sha256:21fb48e700b43e82ba0e3142421a659d7739b65568cc832a13976a77be16b523"},
]
nbdime = [
    {file = "nbdime-2.1.0-py2.py3-none-any.whl", hash = "sha256:53c5219ab56b157acb81faa1e09e36e5ba589a9bece47c6c197348699484a643"},
    {file = "nbdime-2.1.0.tar.gz", hash = "sha256:4e3efdcfda31c3074cb565cd8e76e2e5421b1c4560c3a00c56f8679dd15590e5"},
]
nbformat = [
    {file = "nbformat-5.0.8-py3-none-any.whl", hash = "sha256:aa9450c16d29286dc69b92ea4913c1bffe86488f90184445996ccc03a2f60382"},
    {file = "nbformat-5.0.8.tar.gz", hash = "sha256:f545b22138865bfbcc6b1ffe89ed5a2b8e2dc5d4fe876f2ca60d8e6f702a30f8"},
]
nest-asyncio = [
    {file = "nest_asyncio-1.4.3-py3-none-any.whl", hash = "sha256:dbe032f3e9ff7f120e76be22bf6e7958e867aed1743e6894b8a9585fe8495cc9"},
    {file = "nest_asyncio-1.4.3.tar.gz", hash = "sha256:eaa09ef1353ebefae19162ad423eef7a12166bcc63866f8bff8f3635353cd9fa"},
]
networkx = [
    {file = "networkx-2.5-py3-none-any.whl", hash = "sha256:8c5812e9f798d37c50570d15c4a69d5710a18d77bafc903ee9c5fba7454c616c"},
    {file = "networkx-2.5.tar.gz", hash = "sha256:7978955423fbc9639c10498878be59caf99b44dc304c2286162fd24b458c1602"},
]
nodeenv = [
    {file = "nodeenv-1.5.0-py2.py3-none-any.whl", hash = "sha256:5304d424c529c997bc888453aeaa6362d242b6b4631e90f3d4bf1b290f1c84a9"},
    {file = "nodeenv-1.5.0.tar.gz", hash = "sha256:ab45090ae383b716c4ef89e690c41ff8c2b257b85b309f01f3654df3d084bd7c"},
]
notebook = [
    {file = "notebook-6.1.5-py3-none-any.whl", hash = "sha256:508cf9dad7cdb3188f1aa27017dc78179029dfe83814fc505329f689bc2ab50f"},
    {file = "notebook-6.1.5.tar.gz", hash = "sha256:3db37ae834c5f3b6378381229d0e5dfcbfb558d08c8ce646b1ad355147f5e91d"},
]
numpy = [
    {file = "numpy-1.19.4-cp36-cp36m-macosx_10_9_x86_64.whl", hash = "sha256:e9b30d4bd69498fc0c3fe9db5f62fffbb06b8eb9321f92cc970f2969be5e3949"},
    {file = "numpy-1.19.4-cp36-cp36m-manylinux1_i686.whl", hash = "sha256:fedbd128668ead37f33917820b704784aff695e0019309ad446a6d0b065b57e4"},
    {file = "numpy-1.19.4-cp36-cp36m-manylinux1_x86_64.whl", hash = "sha256:8ece138c3a16db8c1ad38f52eb32be6086cc72f403150a79336eb2045723a1ad"},
    {file = "numpy-1.19.4-cp36-cp36m-manylinux2010_i686.whl", hash = "sha256:64324f64f90a9e4ef732be0928be853eee378fd6a01be21a0a8469c4f2682c83"},
    {file = "numpy-1.19.4-cp36-cp36m-manylinux2010_x86_64.whl", hash = "sha256:ad6f2ff5b1989a4899bf89800a671d71b1612e5ff40866d1f4d8bcf48d4e5764"},
    {file = "numpy-1.19.4-cp36-cp36m-manylinux2014_aarch64.whl", hash = "sha256:d6c7bb82883680e168b55b49c70af29b84b84abb161cbac2800e8fcb6f2109b6"},
    {file = "numpy-1.19.4-cp36-cp36m-win32.whl", hash = "sha256:13d166f77d6dc02c0a73c1101dd87fdf01339febec1030bd810dcd53fff3b0f1"},
    {file = "numpy-1.19.4-cp36-cp36m-win_amd64.whl", hash = "sha256:448ebb1b3bf64c0267d6b09a7cba26b5ae61b6d2dbabff7c91b660c7eccf2bdb"},
    {file = "numpy-1.19.4-cp37-cp37m-macosx_10_9_x86_64.whl", hash = "sha256:27d3f3b9e3406579a8af3a9f262f5339005dd25e0ecf3cf1559ff8a49ed5cbf2"},
    {file = "numpy-1.19.4-cp37-cp37m-manylinux1_i686.whl", hash = "sha256:16c1b388cc31a9baa06d91a19366fb99ddbe1c7b205293ed072211ee5bac1ed2"},
    {file = "numpy-1.19.4-cp37-cp37m-manylinux1_x86_64.whl", hash = "sha256:e5b6ed0f0b42317050c88022349d994fe72bfe35f5908617512cd8c8ef9da2a9"},
    {file = "numpy-1.19.4-cp37-cp37m-manylinux2010_i686.whl", hash = "sha256:18bed2bcb39e3f758296584337966e68d2d5ba6aab7e038688ad53c8f889f757"},
    {file = "numpy-1.19.4-cp37-cp37m-manylinux2010_x86_64.whl", hash = "sha256:fe45becb4c2f72a0907c1d0246ea6449fe7a9e2293bb0e11c4e9a32bb0930a15"},
    {file = "numpy-1.19.4-cp37-cp37m-manylinux2014_aarch64.whl", hash = "sha256:6d7593a705d662be5bfe24111af14763016765f43cb6923ed86223f965f52387"},
    {file = "numpy-1.19.4-cp37-cp37m-win32.whl", hash = "sha256:6ae6c680f3ebf1cf7ad1d7748868b39d9f900836df774c453c11c5440bc15b36"},
    {file = "numpy-1.19.4-cp37-cp37m-win_amd64.whl", hash = "sha256:9eeb7d1d04b117ac0d38719915ae169aa6b61fca227b0b7d198d43728f0c879c"},
    {file = "numpy-1.19.4-cp38-cp38-macosx_10_9_x86_64.whl", hash = "sha256:cb1017eec5257e9ac6209ac172058c430e834d5d2bc21961dceeb79d111e5909"},
    {file = "numpy-1.19.4-cp38-cp38-manylinux1_i686.whl", hash = "sha256:edb01671b3caae1ca00881686003d16c2209e07b7ef8b7639f1867852b948f7c"},
    {file = "numpy-1.19.4-cp38-cp38-manylinux1_x86_64.whl", hash = "sha256:f29454410db6ef8126c83bd3c968d143304633d45dc57b51252afbd79d700893"},
    {file = "numpy-1.19.4-cp38-cp38-manylinux2010_i686.whl", hash = "sha256:ec149b90019852266fec2341ce1db513b843e496d5a8e8cdb5ced1923a92faab"},
    {file = "numpy-1.19.4-cp38-cp38-manylinux2010_x86_64.whl", hash = "sha256:1aeef46a13e51931c0b1cf8ae1168b4a55ecd282e6688fdb0a948cc5a1d5afb9"},
    {file = "numpy-1.19.4-cp38-cp38-manylinux2014_aarch64.whl", hash = "sha256:08308c38e44cc926bdfce99498b21eec1f848d24c302519e64203a8da99a97db"},
    {file = "numpy-1.19.4-cp38-cp38-win32.whl", hash = "sha256:5734bdc0342aba9dfc6f04920988140fb41234db42381cf7ccba64169f9fe7ac"},
    {file = "numpy-1.19.4-cp38-cp38-win_amd64.whl", hash = "sha256:09c12096d843b90eafd01ea1b3307e78ddd47a55855ad402b157b6c4862197ce"},
    {file = "numpy-1.19.4-cp39-cp39-macosx_10_9_x86_64.whl", hash = "sha256:e452dc66e08a4ce642a961f134814258a082832c78c90351b75c41ad16f79f63"},
    {file = "numpy-1.19.4-cp39-cp39-manylinux1_i686.whl", hash = "sha256:a5d897c14513590a85774180be713f692df6fa8ecf6483e561a6d47309566f37"},
    {file = "numpy-1.19.4-cp39-cp39-manylinux1_x86_64.whl", hash = "sha256:a09f98011236a419ee3f49cedc9ef27d7a1651df07810ae430a6b06576e0b414"},
    {file = "numpy-1.19.4-cp39-cp39-manylinux2010_i686.whl", hash = "sha256:50e86c076611212ca62e5a59f518edafe0c0730f7d9195fec718da1a5c2bb1fc"},
    {file = "numpy-1.19.4-cp39-cp39-manylinux2010_x86_64.whl", hash = "sha256:f0d3929fe88ee1c155129ecd82f981b8856c5d97bcb0d5f23e9b4242e79d1de3"},
    {file = "numpy-1.19.4-cp39-cp39-manylinux2014_aarch64.whl", hash = "sha256:c42c4b73121caf0ed6cd795512c9c09c52a7287b04d105d112068c1736d7c753"},
    {file = "numpy-1.19.4-cp39-cp39-win32.whl", hash = "sha256:8cac8790a6b1ddf88640a9267ee67b1aee7a57dfa2d2dd33999d080bc8ee3a0f"},
    {file = "numpy-1.19.4-cp39-cp39-win_amd64.whl", hash = "sha256:4377e10b874e653fe96985c05feed2225c912e328c8a26541f7fc600fb9c637b"},
    {file = "numpy-1.19.4-pp36-pypy36_pp73-manylinux2010_x86_64.whl", hash = "sha256:2a2740aa9733d2e5b2dfb33639d98a64c3b0f24765fed86b0fd2aec07f6a0a08"},
    {file = "numpy-1.19.4.zip", hash = "sha256:141ec3a3300ab89c7f2b0775289954d193cc8edb621ea05f99db9cb181530512"},
]
oauthlib = [
    {file = "oauthlib-3.1.0-py2.py3-none-any.whl", hash = "sha256:df884cd6cbe20e32633f1db1072e9356f53638e4361bef4e8b03c9127c9328ea"},
    {file = "oauthlib-3.1.0.tar.gz", hash = "sha256:bee41cc35fcca6e988463cacc3bcb8a96224f470ca547e697b604cc697b2f889"},
]
opt-einsum = [
    {file = "opt_einsum-3.3.0-py3-none-any.whl", hash = "sha256:2455e59e3947d3c275477df7f5205b30635e266fe6dc300e3d9f9646bfcea147"},
    {file = "opt_einsum-3.3.0.tar.gz", hash = "sha256:59f6475f77bbc37dcf7cd748519c0ec60722e91e63ca114e68821c0c54a46549"},
]
oset = [
    {file = "oset-0.1.3.tar.gz", hash = "sha256:4c1fd7dec96eeff9d3260995a8e37f9f415d0bdb79975f57824e68716ac8f904"},
]
packaging = [
    {file = "packaging-20.8-py2.py3-none-any.whl", hash = "sha256:24e0da08660a87484d1602c30bb4902d74816b6985b93de36926f5bc95741858"},
    {file = "packaging-20.8.tar.gz", hash = "sha256:78598185a7008a470d64526a8059de9aaa449238f280fc9eb6b13ba6c4109093"},
]
pandas = [
    {file = "pandas-1.1.5-cp36-cp36m-macosx_10_9_x86_64.whl", hash = "sha256:bf23a3b54d128b50f4f9d4675b3c1857a688cc6731a32f931837d72effb2698d"},
    {file = "pandas-1.1.5-cp36-cp36m-manylinux1_i686.whl", hash = "sha256:5a780260afc88268a9d3ac3511d8f494fdcf637eece62fb9eb656a63d53eb7ca"},
    {file = "pandas-1.1.5-cp36-cp36m-manylinux1_x86_64.whl", hash = "sha256:b61080750d19a0122469ab59b087380721d6b72a4e7d962e4d7e63e0c4504814"},
    {file = "pandas-1.1.5-cp36-cp36m-manylinux2014_aarch64.whl", hash = "sha256:0de3ddb414d30798cbf56e642d82cac30a80223ad6fe484d66c0ce01a84d6f2f"},
    {file = "pandas-1.1.5-cp36-cp36m-win32.whl", hash = "sha256:70865f96bb38fec46f7ebd66d4b5cfd0aa6b842073f298d621385ae3898d28b5"},
    {file = "pandas-1.1.5-cp36-cp36m-win_amd64.whl", hash = "sha256:19a2148a1d02791352e9fa637899a78e371a3516ac6da5c4edc718f60cbae648"},
    {file = "pandas-1.1.5-cp37-cp37m-macosx_10_9_x86_64.whl", hash = "sha256:26fa92d3ac743a149a31b21d6f4337b0594b6302ea5575b37af9ca9611e8981a"},
    {file = "pandas-1.1.5-cp37-cp37m-manylinux1_i686.whl", hash = "sha256:c16d59c15d946111d2716856dd5479221c9e4f2f5c7bc2d617f39d870031e086"},
    {file = "pandas-1.1.5-cp37-cp37m-manylinux1_x86_64.whl", hash = "sha256:3be7a7a0ca71a2640e81d9276f526bca63505850add10206d0da2e8a0a325dae"},
    {file = "pandas-1.1.5-cp37-cp37m-manylinux2014_aarch64.whl", hash = "sha256:573fba5b05bf2c69271a32e52399c8de599e4a15ab7cec47d3b9c904125ab788"},
    {file = "pandas-1.1.5-cp37-cp37m-win32.whl", hash = "sha256:21b5a2b033380adbdd36b3116faaf9a4663e375325831dac1b519a44f9e439bb"},
    {file = "pandas-1.1.5-cp37-cp37m-win_amd64.whl", hash = "sha256:24c7f8d4aee71bfa6401faeba367dd654f696a77151a8a28bc2013f7ced4af98"},
    {file = "pandas-1.1.5-cp38-cp38-macosx_10_9_x86_64.whl", hash = "sha256:2860a97cbb25444ffc0088b457da0a79dc79f9c601238a3e0644312fcc14bf11"},
    {file = "pandas-1.1.5-cp38-cp38-manylinux1_i686.whl", hash = "sha256:5008374ebb990dad9ed48b0f5d0038124c73748f5384cc8c46904dace27082d9"},
    {file = "pandas-1.1.5-cp38-cp38-manylinux1_x86_64.whl", hash = "sha256:2c2f7c670ea4e60318e4b7e474d56447cf0c7d83b3c2a5405a0dbb2600b9c48e"},
    {file = "pandas-1.1.5-cp38-cp38-manylinux2014_aarch64.whl", hash = "sha256:0a643bae4283a37732ddfcecab3f62dd082996021b980f580903f4e8e01b3c5b"},
    {file = "pandas-1.1.5-cp38-cp38-win32.whl", hash = "sha256:5447ea7af4005b0daf695a316a423b96374c9c73ffbd4533209c5ddc369e644b"},
    {file = "pandas-1.1.5-cp38-cp38-win_amd64.whl", hash = "sha256:4c62e94d5d49db116bef1bd5c2486723a292d79409fc9abd51adf9e05329101d"},
    {file = "pandas-1.1.5-cp39-cp39-macosx_10_9_x86_64.whl", hash = "sha256:731568be71fba1e13cae212c362f3d2ca8932e83cb1b85e3f1b4dd77d019254a"},
    {file = "pandas-1.1.5-cp39-cp39-manylinux1_i686.whl", hash = "sha256:c61c043aafb69329d0f961b19faa30b1dab709dd34c9388143fc55680059e55a"},
    {file = "pandas-1.1.5-cp39-cp39-manylinux1_x86_64.whl", hash = "sha256:2b1c6cd28a0dfda75c7b5957363333f01d370936e4c6276b7b8e696dd500582a"},
    {file = "pandas-1.1.5-cp39-cp39-win32.whl", hash = "sha256:c94ff2780a1fd89f190390130d6d36173ca59fcfb3fe0ff596f9a56518191ccb"},
    {file = "pandas-1.1.5-cp39-cp39-win_amd64.whl", hash = "sha256:edda9bacc3843dfbeebaf7a701763e68e741b08fccb889c003b0a52f0ee95782"},
    {file = "pandas-1.1.5.tar.gz", hash = "sha256:f10fc41ee3c75a474d3bdf68d396f10782d013d7f67db99c0efbfd0acb99701b"},
]
pandocfilters = [
    {file = "pandocfilters-1.4.3.tar.gz", hash = "sha256:bc63fbb50534b4b1f8ebe1860889289e8af94a23bff7445259592df25a3906eb"},
]
parso = [
    {file = "parso-0.7.1-py2.py3-none-any.whl", hash = "sha256:97218d9159b2520ff45eb78028ba8b50d2bc61dcc062a9682666f2dc4bd331ea"},
    {file = "parso-0.7.1.tar.gz", hash = "sha256:caba44724b994a8a5e086460bb212abc5a8bc46951bf4a9a1210745953622eb9"},
]
pathspec = [
    {file = "pathspec-0.8.1-py2.py3-none-any.whl", hash = "sha256:aa0cb481c4041bf52ffa7b0d8fa6cd3e88a2ca4879c533c9153882ee2556790d"},
    {file = "pathspec-0.8.1.tar.gz", hash = "sha256:86379d6b86d75816baba717e64b1a3a3469deb93bb76d613c9ce79edc5cb68fd"},
]
pbr = [
    {file = "pbr-5.5.1-py2.py3-none-any.whl", hash = "sha256:b236cde0ac9a6aedd5e3c34517b423cd4fd97ef723849da6b0d2231142d89c00"},
    {file = "pbr-5.5.1.tar.gz", hash = "sha256:5fad80b613c402d5b7df7bd84812548b2a61e9977387a80a5fc5c396492b13c9"},
]
pexpect = [
    {file = "pexpect-4.8.0-py2.py3-none-any.whl", hash = "sha256:0b48a55dcb3c05f3329815901ea4fc1537514d6ba867a152b581d69ae3710937"},
    {file = "pexpect-4.8.0.tar.gz", hash = "sha256:fc65a43959d153d0114afe13997d439c22823a27cefceb5ff35c2178c6784c0c"},
]
pickleshare = [
    {file = "pickleshare-0.7.5-py2.py3-none-any.whl", hash = "sha256:9649af414d74d4df115d5d718f82acb59c9d418196b7b4290ed47a12ce62df56"},
    {file = "pickleshare-0.7.5.tar.gz", hash = "sha256:87683d47965c1da65cdacaf31c8441d12b8044cdec9aca500cd78fc2c683afca"},
]
pillow = [
    {file = "Pillow-8.0.1-cp36-cp36m-macosx_10_10_x86_64.whl", hash = "sha256:b63d4ff734263ae4ce6593798bcfee6dbfb00523c82753a3a03cbc05555a9cc3"},
    {file = "Pillow-8.0.1-cp36-cp36m-manylinux1_i686.whl", hash = "sha256:5f9403af9c790cc18411ea398a6950ee2def2a830ad0cfe6dc9122e6d528b302"},
    {file = "Pillow-8.0.1-cp36-cp36m-manylinux1_x86_64.whl", hash = "sha256:6b4a8fd632b4ebee28282a9fef4c341835a1aa8671e2770b6f89adc8e8c2703c"},
    {file = "Pillow-8.0.1-cp36-cp36m-manylinux2014_aarch64.whl", hash = "sha256:cc3ea6b23954da84dbee8025c616040d9aa5eaf34ea6895a0a762ee9d3e12e11"},
    {file = "Pillow-8.0.1-cp36-cp36m-win32.whl", hash = "sha256:d8a96747df78cda35980905bf26e72960cba6d355ace4780d4bdde3b217cdf1e"},
    {file = "Pillow-8.0.1-cp36-cp36m-win_amd64.whl", hash = "sha256:7ba0ba61252ab23052e642abdb17fd08fdcfdbbf3b74c969a30c58ac1ade7cd3"},
    {file = "Pillow-8.0.1-cp37-cp37m-macosx_10_10_x86_64.whl", hash = "sha256:795e91a60f291e75de2e20e6bdd67770f793c8605b553cb6e4387ce0cb302e09"},
    {file = "Pillow-8.0.1-cp37-cp37m-manylinux1_i686.whl", hash = "sha256:0a2e8d03787ec7ad71dc18aec9367c946ef8ef50e1e78c71f743bc3a770f9fae"},
    {file = "Pillow-8.0.1-cp37-cp37m-manylinux1_x86_64.whl", hash = "sha256:006de60d7580d81f4a1a7e9f0173dc90a932e3905cc4d47ea909bc946302311a"},
    {file = "Pillow-8.0.1-cp37-cp37m-manylinux2014_aarch64.whl", hash = "sha256:bd7bf289e05470b1bc74889d1466d9ad4a56d201f24397557b6f65c24a6844b8"},
    {file = "Pillow-8.0.1-cp37-cp37m-win32.whl", hash = "sha256:95edb1ed513e68bddc2aee3de66ceaf743590bf16c023fb9977adc4be15bd3f0"},
    {file = "Pillow-8.0.1-cp37-cp37m-win_amd64.whl", hash = "sha256:e38d58d9138ef972fceb7aeec4be02e3f01d383723965bfcef14d174c8ccd039"},
    {file = "Pillow-8.0.1-cp38-cp38-macosx_10_10_x86_64.whl", hash = "sha256:d3d07c86d4efa1facdf32aa878bd508c0dc4f87c48125cc16b937baa4e5b5e11"},
    {file = "Pillow-8.0.1-cp38-cp38-manylinux1_i686.whl", hash = "sha256:fbd922f702582cb0d71ef94442bfca57624352622d75e3be7a1e7e9360b07e72"},
    {file = "Pillow-8.0.1-cp38-cp38-manylinux1_x86_64.whl", hash = "sha256:92c882b70a40c79de9f5294dc99390671e07fc0b0113d472cbea3fde15db1792"},
    {file = "Pillow-8.0.1-cp38-cp38-manylinux2014_aarch64.whl", hash = "sha256:7c9401e68730d6c4245b8e361d3d13e1035cbc94db86b49dc7da8bec235d0015"},
    {file = "Pillow-8.0.1-cp38-cp38-win32.whl", hash = "sha256:6c1aca8231625115104a06e4389fcd9ec88f0c9befbabd80dc206c35561be271"},
    {file = "Pillow-8.0.1-cp38-cp38-win_amd64.whl", hash = "sha256:cc9ec588c6ef3a1325fa032ec14d97b7309db493782ea8c304666fb10c3bd9a7"},
    {file = "Pillow-8.0.1-cp39-cp39-macosx_10_10_x86_64.whl", hash = "sha256:eb472586374dc66b31e36e14720747595c2b265ae962987261f044e5cce644b5"},
    {file = "Pillow-8.0.1-cp39-cp39-manylinux1_i686.whl", hash = "sha256:0eeeae397e5a79dc088d8297a4c2c6f901f8fb30db47795113a4a605d0f1e5ce"},
    {file = "Pillow-8.0.1-cp39-cp39-manylinux1_x86_64.whl", hash = "sha256:81f812d8f5e8a09b246515fac141e9d10113229bc33ea073fec11403b016bcf3"},
    {file = "Pillow-8.0.1-cp39-cp39-manylinux2014_aarch64.whl", hash = "sha256:895d54c0ddc78a478c80f9c438579ac15f3e27bf442c2a9aa74d41d0e4d12544"},
    {file = "Pillow-8.0.1-cp39-cp39-win32.whl", hash = "sha256:2fb113757a369a6cdb189f8df3226e995acfed0a8919a72416626af1a0a71140"},
    {file = "Pillow-8.0.1-cp39-cp39-win_amd64.whl", hash = "sha256:59e903ca800c8cfd1ebe482349ec7c35687b95e98cefae213e271c8c7fffa021"},
    {file = "Pillow-8.0.1-pp36-pypy36_pp73-macosx_10_10_x86_64.whl", hash = "sha256:5abd653a23c35d980b332bc0431d39663b1709d64142e3652890df4c9b6970f6"},
    {file = "Pillow-8.0.1-pp36-pypy36_pp73-manylinux2010_x86_64.whl", hash = "sha256:4b0ef2470c4979e345e4e0cc1bbac65fda11d0d7b789dbac035e4c6ce3f98adb"},
    {file = "Pillow-8.0.1-pp37-pypy37_pp73-win32.whl", hash = "sha256:8de332053707c80963b589b22f8e0229f1be1f3ca862a932c1bcd48dafb18dd8"},
    {file = "Pillow-8.0.1.tar.gz", hash = "sha256:11c5c6e9b02c9dac08af04f093eb5a2f84857df70a7d4a6a6ad461aca803fb9e"},
]
pluggy = [
    {file = "pluggy-0.13.1-py2.py3-none-any.whl", hash = "sha256:966c145cd83c96502c3c3868f50408687b38434af77734af1e9ca461a4081d2d"},
    {file = "pluggy-0.13.1.tar.gz", hash = "sha256:15b2acde666561e1298d71b523007ed7364de07029219b604cf808bfa1c765b0"},
]
pockets = [
    {file = "pockets-0.9.1-py2.py3-none-any.whl", hash = "sha256:68597934193c08a08eb2bf6a1d85593f627c22f9b065cc727a4f03f669d96d86"},
    {file = "pockets-0.9.1.tar.gz", hash = "sha256:9320f1a3c6f7a9133fe3b571f283bcf3353cd70249025ae8d618e40e9f7e92b3"},
]
pre-commit = [
    {file = "pre_commit-2.9.3-py2.py3-none-any.whl", hash = "sha256:6c86d977d00ddc8a60d68eec19f51ef212d9462937acf3ea37c7adec32284ac0"},
    {file = "pre_commit-2.9.3.tar.gz", hash = "sha256:ee784c11953e6d8badb97d19bc46b997a3a9eded849881ec587accd8608d74a4"},
]
premailer = [
    {file = "premailer-3.7.0-py2.py3-none-any.whl", hash = "sha256:c7ac48986984a810afea5147bc8410a8fe0659bf52f357e78b28a1b949209b91"},
    {file = "premailer-3.7.0.tar.gz", hash = "sha256:5eec9603e84cee583a390de69c75192e50d76e38ef0292b027bd64923766aca7"},
]
prometheus-client = [
    {file = "prometheus_client-0.9.0-py2.py3-none-any.whl", hash = "sha256:b08c34c328e1bf5961f0b4352668e6c8f145b4a087e09b7296ef62cbe4693d35"},
    {file = "prometheus_client-0.9.0.tar.gz", hash = "sha256:9da7b32f02439d8c04f7777021c304ed51d9ec180604700c1ba72a4d44dceb03"},
]
prompt-toolkit = [
    {file = "prompt_toolkit-3.0.8-py3-none-any.whl", hash = "sha256:7debb9a521e0b1ee7d2fe96ee4bd60ef03c6492784de0547337ca4433e46aa63"},
    {file = "prompt_toolkit-3.0.8.tar.gz", hash = "sha256:25c95d2ac813909f813c93fde734b6e44406d1477a9faef7c915ff37d39c0a8c"},
]
protobuf = [
    {file = "protobuf-3.14.0-cp27-cp27m-macosx_10_9_x86_64.whl", hash = "sha256:629b03fd3caae7f815b0c66b41273f6b1900a579e2ccb41ef4493a4f5fb84f3a"},
    {file = "protobuf-3.14.0-cp27-cp27mu-manylinux1_x86_64.whl", hash = "sha256:5b7a637212cc9b2bcf85dd828b1178d19efdf74dbfe1ddf8cd1b8e01fdaaa7f5"},
    {file = "protobuf-3.14.0-cp35-cp35m-macosx_10_9_intel.whl", hash = "sha256:43b554b9e73a07ba84ed6cf25db0ff88b1e06be610b37656e292e3cbb5437472"},
    {file = "protobuf-3.14.0-cp35-cp35m-manylinux1_x86_64.whl", hash = "sha256:5e9806a43232a1fa0c9cf5da8dc06f6910d53e4390be1fa06f06454d888a9142"},
    {file = "protobuf-3.14.0-cp35-cp35m-win32.whl", hash = "sha256:1c51fda1bbc9634246e7be6016d860be01747354ed7015ebe38acf4452f470d2"},
    {file = "protobuf-3.14.0-cp35-cp35m-win_amd64.whl", hash = "sha256:4b74301b30513b1a7494d3055d95c714b560fbb630d8fb9956b6f27992c9f980"},
    {file = "protobuf-3.14.0-cp36-cp36m-macosx_10_9_x86_64.whl", hash = "sha256:86a75477addde4918e9a1904e5c6af8d7b691f2a3f65587d73b16100fbe4c3b2"},
    {file = "protobuf-3.14.0-cp36-cp36m-manylinux1_x86_64.whl", hash = "sha256:ecc33531a213eee22ad60e0e2aaea6c8ba0021f0cce35dbf0ab03dee6e2a23a1"},
    {file = "protobuf-3.14.0-cp36-cp36m-win32.whl", hash = "sha256:72230ed56f026dd664c21d73c5db73ebba50d924d7ba6b7c0d81a121e390406e"},
    {file = "protobuf-3.14.0-cp36-cp36m-win_amd64.whl", hash = "sha256:0fc96785262042e4863b3f3b5c429d4636f10d90061e1840fce1baaf59b1a836"},
    {file = "protobuf-3.14.0-cp37-cp37m-macosx_10_9_x86_64.whl", hash = "sha256:4e75105c9dfe13719b7293f75bd53033108f4ba03d44e71db0ec2a0e8401eafd"},
    {file = "protobuf-3.14.0-cp37-cp37m-manylinux1_x86_64.whl", hash = "sha256:2a7e2fe101a7ace75e9327b9c946d247749e564a267b0515cf41dfe450b69bac"},
    {file = "protobuf-3.14.0-cp37-cp37m-win32.whl", hash = "sha256:b0d5d35faeb07e22a1ddf8dce620860c8fe145426c02d1a0ae2688c6e8ede36d"},
    {file = "protobuf-3.14.0-cp37-cp37m-win_amd64.whl", hash = "sha256:8971c421dbd7aad930c9bd2694122f332350b6ccb5202a8b7b06f3f1a5c41ed5"},
    {file = "protobuf-3.14.0-cp38-cp38-macosx_10_9_x86_64.whl", hash = "sha256:9616f0b65a30851e62f1713336c931fcd32c057202b7ff2cfbfca0fc7d5e3043"},
    {file = "protobuf-3.14.0-cp38-cp38-manylinux1_x86_64.whl", hash = "sha256:22bcd2e284b3b1d969c12e84dc9b9a71701ec82d8ce975fdda19712e1cfd4e00"},
    {file = "protobuf-3.14.0-py2.py3-none-any.whl", hash = "sha256:0e247612fadda953047f53301a7b0407cb0c3cb4ae25a6fde661597a04039b3c"},
    {file = "protobuf-3.14.0.tar.gz", hash = "sha256:1d63eb389347293d8915fb47bee0951c7b5dab522a4a60118b9a18f33e21f8ce"},
]
psutil = [
    {file = "psutil-5.8.0-cp27-cp27m-macosx_10_9_x86_64.whl", hash = "sha256:0066a82f7b1b37d334e68697faba68e5ad5e858279fd6351c8ca6024e8d6ba64"},
    {file = "psutil-5.8.0-cp27-cp27m-manylinux2010_i686.whl", hash = "sha256:0ae6f386d8d297177fd288be6e8d1afc05966878704dad9847719650e44fc49c"},
    {file = "psutil-5.8.0-cp27-cp27m-manylinux2010_x86_64.whl", hash = "sha256:12d844996d6c2b1d3881cfa6fa201fd635971869a9da945cf6756105af73d2df"},
    {file = "psutil-5.8.0-cp27-cp27mu-manylinux2010_i686.whl", hash = "sha256:02b8292609b1f7fcb34173b25e48d0da8667bc85f81d7476584d889c6e0f2131"},
    {file = "psutil-5.8.0-cp27-cp27mu-manylinux2010_x86_64.whl", hash = "sha256:6ffe81843131ee0ffa02c317186ed1e759a145267d54fdef1bc4ea5f5931ab60"},
    {file = "psutil-5.8.0-cp27-none-win32.whl", hash = "sha256:ea313bb02e5e25224e518e4352af4bf5e062755160f77e4b1767dd5ccb65f876"},
    {file = "psutil-5.8.0-cp27-none-win_amd64.whl", hash = "sha256:5da29e394bdedd9144c7331192e20c1f79283fb03b06e6abd3a8ae45ffecee65"},
    {file = "psutil-5.8.0-cp36-cp36m-macosx_10_9_x86_64.whl", hash = "sha256:74fb2557d1430fff18ff0d72613c5ca30c45cdbfcddd6a5773e9fc1fe9364be8"},
    {file = "psutil-5.8.0-cp36-cp36m-manylinux2010_i686.whl", hash = "sha256:74f2d0be88db96ada78756cb3a3e1b107ce8ab79f65aa885f76d7664e56928f6"},
    {file = "psutil-5.8.0-cp36-cp36m-manylinux2010_x86_64.whl", hash = "sha256:99de3e8739258b3c3e8669cb9757c9a861b2a25ad0955f8e53ac662d66de61ac"},
    {file = "psutil-5.8.0-cp36-cp36m-win32.whl", hash = "sha256:36b3b6c9e2a34b7d7fbae330a85bf72c30b1c827a4366a07443fc4b6270449e2"},
    {file = "psutil-5.8.0-cp36-cp36m-win_amd64.whl", hash = "sha256:52de075468cd394ac98c66f9ca33b2f54ae1d9bff1ef6b67a212ee8f639ec06d"},
    {file = "psutil-5.8.0-cp37-cp37m-macosx_10_9_x86_64.whl", hash = "sha256:c6a5fd10ce6b6344e616cf01cc5b849fa8103fbb5ba507b6b2dee4c11e84c935"},
    {file = "psutil-5.8.0-cp37-cp37m-manylinux2010_i686.whl", hash = "sha256:61f05864b42fedc0771d6d8e49c35f07efd209ade09a5afe6a5059e7bb7bf83d"},
    {file = "psutil-5.8.0-cp37-cp37m-manylinux2010_x86_64.whl", hash = "sha256:0dd4465a039d343925cdc29023bb6960ccf4e74a65ad53e768403746a9207023"},
    {file = "psutil-5.8.0-cp37-cp37m-win32.whl", hash = "sha256:1bff0d07e76114ec24ee32e7f7f8d0c4b0514b3fae93e3d2aaafd65d22502394"},
    {file = "psutil-5.8.0-cp37-cp37m-win_amd64.whl", hash = "sha256:fcc01e900c1d7bee2a37e5d6e4f9194760a93597c97fee89c4ae51701de03563"},
    {file = "psutil-5.8.0-cp38-cp38-macosx_10_9_x86_64.whl", hash = "sha256:6223d07a1ae93f86451d0198a0c361032c4c93ebd4bf6d25e2fb3edfad9571ef"},
    {file = "psutil-5.8.0-cp38-cp38-manylinux2010_i686.whl", hash = "sha256:d225cd8319aa1d3c85bf195c4e07d17d3cd68636b8fc97e6cf198f782f99af28"},
    {file = "psutil-5.8.0-cp38-cp38-manylinux2010_x86_64.whl", hash = "sha256:28ff7c95293ae74bf1ca1a79e8805fcde005c18a122ca983abf676ea3466362b"},
    {file = "psutil-5.8.0-cp38-cp38-win32.whl", hash = "sha256:ce8b867423291cb65cfc6d9c4955ee9bfc1e21fe03bb50e177f2b957f1c2469d"},
    {file = "psutil-5.8.0-cp38-cp38-win_amd64.whl", hash = "sha256:90f31c34d25b1b3ed6c40cdd34ff122b1887a825297c017e4cbd6796dd8b672d"},
    {file = "psutil-5.8.0-cp39-cp39-macosx_10_9_x86_64.whl", hash = "sha256:6323d5d845c2785efb20aded4726636546b26d3b577aded22492908f7c1bdda7"},
    {file = "psutil-5.8.0-cp39-cp39-manylinux2010_i686.whl", hash = "sha256:245b5509968ac0bd179287d91210cd3f37add77dad385ef238b275bad35fa1c4"},
    {file = "psutil-5.8.0-cp39-cp39-manylinux2010_x86_64.whl", hash = "sha256:90d4091c2d30ddd0a03e0b97e6a33a48628469b99585e2ad6bf21f17423b112b"},
    {file = "psutil-5.8.0-cp39-cp39-win32.whl", hash = "sha256:ea372bcc129394485824ae3e3ddabe67dc0b118d262c568b4d2602a7070afdb0"},
    {file = "psutil-5.8.0-cp39-cp39-win_amd64.whl", hash = "sha256:f4634b033faf0d968bb9220dd1c793b897ab7f1189956e1aa9eae752527127d3"},
    {file = "psutil-5.8.0.tar.gz", hash = "sha256:0c9ccb99ab76025f2f0bbecf341d4656e9c1351db8cc8a03ccd62e318ab4b5c6"},
]
ptyprocess = [
    {file = "ptyprocess-0.6.0-py2.py3-none-any.whl", hash = "sha256:d7cc528d76e76342423ca640335bd3633420dc1366f258cb31d05e865ef5ca1f"},
    {file = "ptyprocess-0.6.0.tar.gz", hash = "sha256:923f299cc5ad920c68f2bc0bc98b75b9f838b93b599941a6b63ddbc2476394c0"},
]
py = [
    {file = "py-1.10.0-py2.py3-none-any.whl", hash = "sha256:3b80836aa6d1feeaa108e046da6423ab8f6ceda6468545ae8d02d9d58d18818a"},
    {file = "py-1.10.0.tar.gz", hash = "sha256:21b81bda15b66ef5e1a777a21c4dcd9c20ad3efd0b3f817e7a809035269e1bd3"},
]
pyarrow = [
    {file = "pyarrow-2.0.0-cp35-cp35m-macosx_10_13_intel.whl", hash = "sha256:6afc71cc9c234f3cdbe971297468755ec3392966cb19d3a6caf42fd7dbc6aaa9"},
    {file = "pyarrow-2.0.0-cp35-cp35m-macosx_10_9_intel.whl", hash = "sha256:eb05038b750a6e16a9680f9d2c40d050796284ea1f94690da8f4f28805af0495"},
    {file = "pyarrow-2.0.0-cp35-cp35m-manylinux1_x86_64.whl", hash = "sha256:3e33e9003794c9062f4c963a10f2a0d787b83d4d1a517a375294f2293180b778"},
    {file = "pyarrow-2.0.0-cp35-cp35m-manylinux2010_x86_64.whl", hash = "sha256:ffb306951b5925a0638dc2ef1ab7ce8033f39e5b4e0fef5787b91ef4fa7da19d"},
    {file = "pyarrow-2.0.0-cp35-cp35m-manylinux2014_x86_64.whl", hash = "sha256:dc0d04c42632e65c4fcbe2f82c70109c5f347652844ead285bc1285dc3a67660"},
    {file = "pyarrow-2.0.0-cp35-cp35m-win_amd64.whl", hash = "sha256:916b593a24f2812b9a75adef1143b1dd89d799e1803282fea2829c5dc0b828ea"},
    {file = "pyarrow-2.0.0-cp36-cp36m-macosx_10_13_x86_64.whl", hash = "sha256:c801e59ec4e8d9d871e299726a528c3ba3139f2ce2d9cdab101f8483c52eec7c"},
    {file = "pyarrow-2.0.0-cp36-cp36m-macosx_10_9_x86_64.whl", hash = "sha256:0bf43e520c33ceb1dd47263a5326830fca65f18d827f7f7b8fe7e64fc4364d88"},
    {file = "pyarrow-2.0.0-cp36-cp36m-manylinux1_x86_64.whl", hash = "sha256:0b358773eb9fb1b31c8217c6c8c0b4681c3dff80562dc23ad5b379f0279dad69"},
    {file = "pyarrow-2.0.0-cp36-cp36m-manylinux2010_x86_64.whl", hash = "sha256:1000e491e9a539588ec33a2c2603cf05f1d4629aef375345bfd64f2ab7bc8529"},
    {file = "pyarrow-2.0.0-cp36-cp36m-manylinux2014_x86_64.whl", hash = "sha256:ce0462cec7f81c4ff87ce1a95c82a8d467606dce6c72e92906ac251c6115f32b"},
    {file = "pyarrow-2.0.0-cp36-cp36m-win_amd64.whl", hash = "sha256:16ec87163a2fb4abd48bf79cbdf70a7455faa83740e067c2280cfa45a63ed1f3"},
    {file = "pyarrow-2.0.0-cp37-cp37m-macosx_10_13_x86_64.whl", hash = "sha256:acdd18fd83c0be0b53a8e734c0a650fb27bbf4e7d96a8f7eb0a7506ea58bd594"},
    {file = "pyarrow-2.0.0-cp37-cp37m-macosx_10_9_x86_64.whl", hash = "sha256:9a8d3c6baa6e159017d97e8a028ae9eaa2811d8f1ab3d22710c04dcddc0dd7a1"},
    {file = "pyarrow-2.0.0-cp37-cp37m-manylinux1_x86_64.whl", hash = "sha256:652c5dff97624375ed0f97cc8ad6f88ee01953f15c17083917735de171f03fe0"},
    {file = "pyarrow-2.0.0-cp37-cp37m-manylinux2010_x86_64.whl", hash = "sha256:00d8fb8a9b2d9bb2f0ced2765b62c5d72689eed06c47315bca004584b0ccda60"},
    {file = "pyarrow-2.0.0-cp37-cp37m-manylinux2014_x86_64.whl", hash = "sha256:fb69672e69e1b752744ee1e236fdf03aad78ffec905fc5c19adbaf88bac4d0fd"},
    {file = "pyarrow-2.0.0-cp37-cp37m-win_amd64.whl", hash = "sha256:ccff3a72f70ebfcc002bf75f5ad1248065e5c9c14e0dcfa599a438ea221c5658"},
    {file = "pyarrow-2.0.0-cp38-cp38-macosx_10_13_x86_64.whl", hash = "sha256:bc8c3713086e4a137b3fda4b149440458b1b0bd72f67b1afa2c7068df1edc060"},
    {file = "pyarrow-2.0.0-cp38-cp38-macosx_10_9_x86_64.whl", hash = "sha256:9f4ba9ab479c0172e532f5d73c68e30a31c16b01e09bb21eba9201561231f722"},
    {file = "pyarrow-2.0.0-cp38-cp38-manylinux1_x86_64.whl", hash = "sha256:0db5156a66615591a4a8c66a9a30890a364a259de8d2a6ccb873c7d1740e6c75"},
    {file = "pyarrow-2.0.0-cp38-cp38-manylinux2010_x86_64.whl", hash = "sha256:cf9bf10daadbbf1a360ac1c7dab0b4f8381d81a3f452737bd6ed310d57a88be8"},
    {file = "pyarrow-2.0.0-cp38-cp38-manylinux2014_x86_64.whl", hash = "sha256:dd661b6598ce566c6f41d31cc1fc4482308613c2c0c808bd8db33b0643192f84"},
    {file = "pyarrow-2.0.0-cp38-cp38-win_amd64.whl", hash = "sha256:14b02a629986c25e045f81771799e07a8bb3f339898c111314066436769a3dd4"},
]
pyasn1 = [
    {file = "pyasn1-0.4.8-py2.4.egg", hash = "sha256:fec3e9d8e36808a28efb59b489e4528c10ad0f480e57dcc32b4de5c9d8c9fdf3"},
    {file = "pyasn1-0.4.8-py2.5.egg", hash = "sha256:0458773cfe65b153891ac249bcf1b5f8f320b7c2ce462151f8fa74de8934becf"},
    {file = "pyasn1-0.4.8-py2.6.egg", hash = "sha256:5c9414dcfede6e441f7e8f81b43b34e834731003427e5b09e4e00e3172a10f00"},
    {file = "pyasn1-0.4.8-py2.7.egg", hash = "sha256:6e7545f1a61025a4e58bb336952c5061697da694db1cae97b116e9c46abcf7c8"},
    {file = "pyasn1-0.4.8-py2.py3-none-any.whl", hash = "sha256:39c7e2ec30515947ff4e87fb6f456dfc6e84857d34be479c9d4a4ba4bf46aa5d"},
    {file = "pyasn1-0.4.8-py3.1.egg", hash = "sha256:78fa6da68ed2727915c4767bb386ab32cdba863caa7dbe473eaae45f9959da86"},
    {file = "pyasn1-0.4.8-py3.2.egg", hash = "sha256:08c3c53b75eaa48d71cf8c710312316392ed40899cb34710d092e96745a358b7"},
    {file = "pyasn1-0.4.8-py3.3.egg", hash = "sha256:03840c999ba71680a131cfaee6fab142e1ed9bbd9c693e285cc6aca0d555e576"},
    {file = "pyasn1-0.4.8-py3.4.egg", hash = "sha256:7ab8a544af125fb704feadb008c99a88805126fb525280b2270bb25cc1d78a12"},
    {file = "pyasn1-0.4.8-py3.5.egg", hash = "sha256:e89bf84b5437b532b0803ba5c9a5e054d21fec423a89952a74f87fa2c9b7bce2"},
    {file = "pyasn1-0.4.8-py3.6.egg", hash = "sha256:014c0e9976956a08139dc0712ae195324a75e142284d5f87f1a87ee1b068a359"},
    {file = "pyasn1-0.4.8-py3.7.egg", hash = "sha256:99fcc3c8d804d1bc6d9a099921e39d827026409a58f2a720dcdb89374ea0c776"},
    {file = "pyasn1-0.4.8.tar.gz", hash = "sha256:aef77c9fb94a3ac588e87841208bdec464471d9871bd5050a287cc9a475cd0ba"},
]
pyasn1-modules = [
    {file = "pyasn1-modules-0.2.8.tar.gz", hash = "sha256:905f84c712230b2c592c19470d3ca8d552de726050d1d1716282a1f6146be65e"},
    {file = "pyasn1_modules-0.2.8-py2.4.egg", hash = "sha256:0fe1b68d1e486a1ed5473f1302bd991c1611d319bba158e98b106ff86e1d7199"},
    {file = "pyasn1_modules-0.2.8-py2.5.egg", hash = "sha256:fe0644d9ab041506b62782e92b06b8c68cca799e1a9636ec398675459e031405"},
    {file = "pyasn1_modules-0.2.8-py2.6.egg", hash = "sha256:a99324196732f53093a84c4369c996713eb8c89d360a496b599fb1a9c47fc3eb"},
    {file = "pyasn1_modules-0.2.8-py2.7.egg", hash = "sha256:0845a5582f6a02bb3e1bde9ecfc4bfcae6ec3210dd270522fee602365430c3f8"},
    {file = "pyasn1_modules-0.2.8-py2.py3-none-any.whl", hash = "sha256:a50b808ffeb97cb3601dd25981f6b016cbb3d31fbf57a8b8a87428e6158d0c74"},
    {file = "pyasn1_modules-0.2.8-py3.1.egg", hash = "sha256:f39edd8c4ecaa4556e989147ebf219227e2cd2e8a43c7e7fcb1f1c18c5fd6a3d"},
    {file = "pyasn1_modules-0.2.8-py3.2.egg", hash = "sha256:b80486a6c77252ea3a3e9b1e360bc9cf28eaac41263d173c032581ad2f20fe45"},
    {file = "pyasn1_modules-0.2.8-py3.3.egg", hash = "sha256:65cebbaffc913f4fe9e4808735c95ea22d7a7775646ab690518c056784bc21b4"},
    {file = "pyasn1_modules-0.2.8-py3.4.egg", hash = "sha256:15b7c67fabc7fc240d87fb9aabf999cf82311a6d6fb2c70d00d3d0604878c811"},
    {file = "pyasn1_modules-0.2.8-py3.5.egg", hash = "sha256:426edb7a5e8879f1ec54a1864f16b882c2837bfd06eee62f2c982315ee2473ed"},
    {file = "pyasn1_modules-0.2.8-py3.6.egg", hash = "sha256:cbac4bc38d117f2a49aeedec4407d23e8866ea4ac27ff2cf7fb3e5b570df19e0"},
    {file = "pyasn1_modules-0.2.8-py3.7.egg", hash = "sha256:c29a5e5cc7a3f05926aff34e097e84f8589cd790ce0ed41b67aed6857b26aafd"},
]
pybtex = [
    {file = "pybtex-0.23.0-py2.py3-none-any.whl", hash = "sha256:4d0dd7a45641976b318a413368e4ae07dc942dd8e3ab81e389b1df4f598944f7"},
    {file = "pybtex-0.23.0.tar.gz", hash = "sha256:b92be18ccd5e9a37895949dcf359a1f6890246b73646dddf1129178ee12e4bef"},
]
pybtex-docutils = [
    {file = "pybtex-docutils-0.2.2.tar.gz", hash = "sha256:ea90935da188a0f4de2fe6b32930e185c33a0e306154322ccc12e519ebb5fa7d"},
    {file = "pybtex_docutils-0.2.2-py2.py3-none-any.whl", hash = "sha256:4beb8c36f4f4a5a3f437cc2ff7dea8c1c7fe655d79c1229cb432af141884875b"},
]
pycparser = [
    {file = "pycparser-2.20-py2.py3-none-any.whl", hash = "sha256:7582ad22678f0fcd81102833f60ef8d0e57288b6b5fb00323d101be910e35705"},
    {file = "pycparser-2.20.tar.gz", hash = "sha256:2d475327684562c3a96cc71adf7dc8c4f0565175cf86b6d7a404ff4c771f15f0"},
]
pydata-sphinx-theme = [
    {file = "pydata-sphinx-theme-0.4.1.tar.gz", hash = "sha256:4e95d0dca0a64ba9471a89cdb6197cf8bb81b31f75ad0b7b6f0e85196fb7fe39"},
    {file = "pydata_sphinx_theme-0.4.1-py3-none-any.whl", hash = "sha256:b40a1b45dea0f1fa6c444b6c977ff25e20abf615c53e7e69ca771370dcd75579"},
]
pydeck = [
    {file = "pydeck-0.5.0-py2.py3-none-any.whl", hash = "sha256:5759842addfef5a76c6033f90f34901dfa377a740b3dbedb55e7c46d07be3c65"},
    {file = "pydeck-0.5.0.tar.gz", hash = "sha256:cf505af5c75924b669d8acdd00c6ef48da617c3f5051f5a146f2fb669d587385"},
]
pydicom = [
    {file = "pydicom-2.1.2-py3-none-any.whl", hash = "sha256:d97f53a7b269dbd7414d18342f1b70f80d7d35dc4e479316bab146daac0e0c15"},
    {file = "pydicom-2.1.2.tar.gz", hash = "sha256:65f36820c5fec24b4e7ca45b7dae93e054ed269d55f92681863d39d30459e2fd"},
]
pygments = [
    {file = "Pygments-2.7.3-py3-none-any.whl", hash = "sha256:f275b6c0909e5dafd2d6269a656aa90fa58ebf4a74f8fcf9053195d226b24a08"},
    {file = "Pygments-2.7.3.tar.gz", hash = "sha256:ccf3acacf3782cbed4a989426012f1c535c9a90d3a7fc3f16d231b9372d2b716"},
]
pylibjpeg-libjpeg = [
    {file = "pylibjpeg_libjpeg-1.1.0-cp36-cp36m-macosx_10_9_x86_64.whl", hash = "sha256:cdd32af2e8609a5a8fba43206877e84c402e0277e0e63eb8778ccd2aaf440113"},
    {file = "pylibjpeg_libjpeg-1.1.0-cp36-cp36m-manylinux2010_i686.whl", hash = "sha256:d9bafd2303472c5c37c861e0f2772cc412450be9a6ce29876a114d7b1fc0e546"},
    {file = "pylibjpeg_libjpeg-1.1.0-cp36-cp36m-manylinux2010_x86_64.whl", hash = "sha256:098f698074db7bf3cd3e16a73f274d696b498f42067dd40e3219346efc0efbed"},
    {file = "pylibjpeg_libjpeg-1.1.0-cp36-cp36m-win32.whl", hash = "sha256:306120e99cf662d6eabeb180cff3f07f514eec6cb1fa8128259e84aa1b34f47c"},
    {file = "pylibjpeg_libjpeg-1.1.0-cp36-cp36m-win_amd64.whl", hash = "sha256:0ae40b43a3fd55f57ca337de8858c9a6409aa90e76ac1d0c8b095619b913be4c"},
    {file = "pylibjpeg_libjpeg-1.1.0-cp37-cp37m-macosx_10_9_x86_64.whl", hash = "sha256:6cc328c19b25f632a909df2007493166e246166e6717baaf1a3a7f4f9f89dcd8"},
    {file = "pylibjpeg_libjpeg-1.1.0-cp37-cp37m-manylinux2010_i686.whl", hash = "sha256:203be389e91b99daf1af2467086be550838b91be3eee1b06b196ddc2b40dd5e7"},
    {file = "pylibjpeg_libjpeg-1.1.0-cp37-cp37m-manylinux2010_x86_64.whl", hash = "sha256:b01d89f2b65e6b3a5b296c1d9440dfd9c3b5aa3f1ed0b39db35fdcf53dc5b7c3"},
    {file = "pylibjpeg_libjpeg-1.1.0-cp37-cp37m-win32.whl", hash = "sha256:4e5dd8fe673015508808229e9358f68fff7f2f9f2acc69d42ea4d824a2d22bde"},
    {file = "pylibjpeg_libjpeg-1.1.0-cp37-cp37m-win_amd64.whl", hash = "sha256:6a5f3133b3222afc7db9fe1a692f6e10ae07cb30f52639837d51873144109dc1"},
    {file = "pylibjpeg_libjpeg-1.1.0-cp38-cp38-macosx_10_9_x86_64.whl", hash = "sha256:eda3aa29947b28d386bdb4d2ddd5182d14742a8f59d534e39adbb670f203f6e6"},
    {file = "pylibjpeg_libjpeg-1.1.0-cp38-cp38-manylinux2010_i686.whl", hash = "sha256:937dd7b010a038f64875a3f60ee571ec316d39630d9bf45d21cfb0539ce4cf4a"},
    {file = "pylibjpeg_libjpeg-1.1.0-cp38-cp38-manylinux2010_x86_64.whl", hash = "sha256:251fd0ac810f8e1fd371f813e6efd2779ee21ab1fd95132ed801f72e08371a65"},
    {file = "pylibjpeg_libjpeg-1.1.0-cp38-cp38-win32.whl", hash = "sha256:f43e033f88e642818c211257c02bad998a7bc86fd48fd42b22a2f5fdcbcd2ee8"},
    {file = "pylibjpeg_libjpeg-1.1.0-cp38-cp38-win_amd64.whl", hash = "sha256:1c34982447d416d38ff797d8e60f000488019581871b9c05906c7592645e5a8e"},
]
pylinac = [
    {file = "pylinac-2.3.2-py3-none-any.whl", hash = "sha256:5366f362eeee2f7a04f37ea79f8bb5def6d70505560376f75c8055c320019475"},
]
pylint = [
    {file = "pylint-2.6.0-py3-none-any.whl", hash = "sha256:bfe68f020f8a0fece830a22dd4d5dddb4ecc6137db04face4c3420a46a52239f"},
    {file = "pylint-2.6.0.tar.gz", hash = "sha256:bb4a908c9dadbc3aac18860550e870f58e1a02c9f2c204fdf5693d73be061210"},
]
pymssql = [
    {file = "pymssql-2.1.5-cp27-cp27m-macosx_10_14_x86_64.whl", hash = "sha256:cff8e775fb6294effeb716735bfd7707e79a2a79b617d0f1984bd574f26bda65"},
    {file = "pymssql-2.1.5-cp27-cp27m-manylinux1_i686.whl", hash = "sha256:c47c093cc4dc60e3356458c8e2935bab3834cea1f94a66c8ca62a5af2f060d64"},
    {file = "pymssql-2.1.5-cp27-cp27m-manylinux1_x86_64.whl", hash = "sha256:658b4ea09050c85c6be09e1371335198b9441d2b5b08ef4f0b250ee4e5e8afc3"},
    {file = "pymssql-2.1.5-cp27-cp27m-win32.whl", hash = "sha256:f36392e1874445d7cb67b928686ad424b0b3980282512b21f640828ad3adf968"},
    {file = "pymssql-2.1.5-cp27-cp27m-win_amd64.whl", hash = "sha256:4fd4991eee848a4fd7d0b19a24fe49b508633881e221004652ab15a7e4cfe041"},
    {file = "pymssql-2.1.5-cp27-cp27mu-manylinux1_i686.whl", hash = "sha256:cfd9ae0484056e46b981b7c3893ddb620ccd52f48349bada78cb141192dfbfbe"},
    {file = "pymssql-2.1.5-cp27-cp27mu-manylinux1_x86_64.whl", hash = "sha256:36539e42e8bb33018a05f9bd524b5a76286132ab7c82bfe9b60c4169d460fdf5"},
    {file = "pymssql-2.1.5-cp35-cp35m-manylinux1_i686.whl", hash = "sha256:18b6550a02b34e88134b4b70eedcc6982036e459b0c91c7dd248bb1926287264"},
    {file = "pymssql-2.1.5-cp35-cp35m-manylinux1_x86_64.whl", hash = "sha256:c7a715c0b2b3a37462a9cf7972ed9ef0be98b2c64aebd549359f08af7f53b9a9"},
    {file = "pymssql-2.1.5-cp35-cp35m-win32.whl", hash = "sha256:e4741c6ec0483dcadb8a63077a7ceb17f263d9815ea842fed6663508c8852d7f"},
    {file = "pymssql-2.1.5-cp35-cp35m-win_amd64.whl", hash = "sha256:3e077455a11fcb4cb8705cb3ae83236b8e130df9fd4186c707d638e8e43f9646"},
    {file = "pymssql-2.1.5-cp36-cp36m-macosx_10_14_x86_64.whl", hash = "sha256:0ff55a944ee7506a5e9aef7b40f0cddabc0b61f9ba13d716bff5a308923b8111"},
    {file = "pymssql-2.1.5-cp36-cp36m-manylinux1_i686.whl", hash = "sha256:3bdbeca64af7856923b7f84ed3355e2fd00bb1b897877b0bd4a74ec638801d52"},
    {file = "pymssql-2.1.5-cp36-cp36m-manylinux1_x86_64.whl", hash = "sha256:dfc764a5a07197d742da34a593578295e9f8b64bb035c07e0981961672e18c85"},
    {file = "pymssql-2.1.5-cp36-cp36m-win32.whl", hash = "sha256:4f6d4434c29b846f491f5236daf06175f1652953d1d162be0f1b2b037bcf9a8d"},
    {file = "pymssql-2.1.5-cp36-cp36m-win_amd64.whl", hash = "sha256:aad5a1218691f83a16bab6dcfa24abf9da796abf5bf168a41972fe1cf93b3e37"},
    {file = "pymssql-2.1.5-cp37-cp37m-macosx_10_14_x86_64.whl", hash = "sha256:1682ead549dcec31f3b8cc47da429572ea1c4b106cb4fa91df884f968123af93"},
    {file = "pymssql-2.1.5-cp37-cp37m-manylinux1_i686.whl", hash = "sha256:ec28c73afde96def469c581208903cf035923dc6313b6916f80cbcc71f9413d1"},
    {file = "pymssql-2.1.5-cp37-cp37m-manylinux1_x86_64.whl", hash = "sha256:fcf98e2c7cf18fa2fa09cdb7220849cd02e7b9481cb81ccdd8940da438f58d85"},
    {file = "pymssql-2.1.5-cp37-cp37m-win32.whl", hash = "sha256:1e8d8abab391559b70f5df97fb22fc1d9ea627edcb943e558bdc7d7f455f93e2"},
    {file = "pymssql-2.1.5-cp37-cp37m-win_amd64.whl", hash = "sha256:e19a59eb8115418c3debcc9b685b2138d0abe6c9cb8c00bc2e738eb744bc6bda"},
    {file = "pymssql-2.1.5-cp38-cp38-macosx_10_14_x86_64.whl", hash = "sha256:2108114e4cc34ebbb8031df3e5579320e7569d51cd5094c5ddc333bf749d09a0"},
    {file = "pymssql-2.1.5-cp38-cp38-manylinux1_i686.whl", hash = "sha256:3977b056c5db8d01e74d88417cbb48e3e8bf03ab09ca6ef53790d025eae543df"},
    {file = "pymssql-2.1.5-cp38-cp38-manylinux1_x86_64.whl", hash = "sha256:d0f8094330523b8e4763a6903151bc35069309ccb57c61f87eeaa910a34f5a35"},
    {file = "pymssql-2.1.5-cp38-cp38-win32.whl", hash = "sha256:10f9b5b033eb30a38f4b36144eb4583fd478fd30afa9d64cd9a1965d22740446"},
    {file = "pymssql-2.1.5-cp38-cp38-win_amd64.whl", hash = "sha256:557719b3ebc4617543de52eaadcdb6779f0c850e95b07be5f9775a2ef6a6c61f"},
    {file = "pymssql-2.1.5-cp39-cp39-manylinux1_i686.whl", hash = "sha256:04aab92d5a1a5d4e01a0797a939f103f02c0ef777bc8dcf1e952ed30dd1d43d4"},
    {file = "pymssql-2.1.5-cp39-cp39-manylinux1_x86_64.whl", hash = "sha256:70a5c67759254e982368c5b9ccfe076447a7fd545b8376eb62d60c3b85e3b94d"},
    {file = "pymssql-2.1.5.tar.gz", hash = "sha256:d60f5f90337399668e10ab6a23a1657f190c9585401eb96a5456261f7c414864"},
]
pynetdicom = [
    {file = "pynetdicom-1.5.4-py2.py3-none-any.whl", hash = "sha256:010e2f57ae73fc7ab8f90a98bef92165669a0eb7b079591203fab502c3faf6a8"},
    {file = "pynetdicom-1.5.4.tar.gz", hash = "sha256:8054b1652ea1cc3d466a9ee79d5578355e90751afb770d1731faa79c270ad6cb"},
]
pyparsing = [
    {file = "pyparsing-2.4.7-py2.py3-none-any.whl", hash = "sha256:ef9d7589ef3c200abe66653d3f1ab1033c3c419ae9b9bdb1240a85b024efc88b"},
    {file = "pyparsing-2.4.7.tar.gz", hash = "sha256:c203ec8783bf771a155b207279b9bccb8dea02d8f0c9e5f8ead507bc3246ecc1"},
]
pyrsistent = [
    {file = "pyrsistent-0.17.3.tar.gz", hash = "sha256:2e636185d9eb976a18a8a8e96efce62f2905fea90041958d8cc2a189756ebf3e"},
]
pytest = [
    {file = "pytest-6.2.1-py3-none-any.whl", hash = "sha256:1969f797a1a0dbd8ccf0fecc80262312729afea9c17f1d70ebf85c5e76c6f7c8"},
    {file = "pytest-6.2.1.tar.gz", hash = "sha256:66e419b1899bc27346cb2c993e12c5e5e8daba9073c1fbce33b9807abc95c306"},
]
pytest-pylint = [
    {file = "pytest-pylint-0.18.0.tar.gz", hash = "sha256:790c7a8019fab08e59bd3812db1657a01995a975af8b1c6ce95b9aa39d61da27"},
    {file = "pytest_pylint-0.18.0-py3-none-any.whl", hash = "sha256:b63aaf8b80ff33c8ceaa7f68323ed04102c7790093ccf6bdb261a4c2dc6fd564"},
]
pytest-rerunfailures = [
    {file = "pytest-rerunfailures-9.1.1.tar.gz", hash = "sha256:1cb11a17fc121b3918414eb5eaf314ee325f2e693ac7cb3f6abf7560790827f2"},
    {file = "pytest_rerunfailures-9.1.1-py3-none-any.whl", hash = "sha256:2eb7d0ad651761fbe80e064b0fd415cf6730cdbc53c16a145fd84b66143e609f"},
]
pytest-sugar = [
    {file = "pytest-sugar-0.9.4.tar.gz", hash = "sha256:b1b2186b0a72aada6859bea2a5764145e3aaa2c1cfbb23c3a19b5f7b697563d3"},
]
python-dateutil = [
    {file = "python-dateutil-2.8.1.tar.gz", hash = "sha256:73ebfe9dbf22e832286dafa60473e4cd239f8592f699aa5adaf10050e6e1823c"},
    {file = "python_dateutil-2.8.1-py2.py3-none-any.whl", hash = "sha256:75bb3f31ea686f1197762692a9ee6a7550b59fc6ca3a1f4b5d7e32fb98e2da2a"},
]
pytz = [
    {file = "pytz-2020.4-py2.py3-none-any.whl", hash = "sha256:5c55e189b682d420be27c6995ba6edce0c0a77dd67bfbe2ae6607134d5851ffd"},
    {file = "pytz-2020.4.tar.gz", hash = "sha256:3e6b7dd2d1e0a59084bcee14a17af60c5c562cdc16d828e8eba2e683d3a7e268"},
]
pywavelets = [
    {file = "PyWavelets-1.1.1-cp35-cp35m-macosx_10_6_intel.whl", hash = "sha256:35959c041ec014648575085a97b498eafbbaa824f86f6e4a59bfdef8a3fe6308"},
    {file = "PyWavelets-1.1.1-cp35-cp35m-manylinux1_i686.whl", hash = "sha256:55e39ec848ceec13c9fa1598253ae9dd5c31d09dfd48059462860d2b908fb224"},
    {file = "PyWavelets-1.1.1-cp35-cp35m-manylinux1_x86_64.whl", hash = "sha256:c06d2e340c7bf8b9ec71da2284beab8519a3908eab031f4ea126e8ccfc3fd567"},
    {file = "PyWavelets-1.1.1-cp35-cp35m-win32.whl", hash = "sha256:be105382961745f88d8196bba5a69ee2c4455d87ad2a2e5d1eed6bd7fda4d3fd"},
    {file = "PyWavelets-1.1.1-cp35-cp35m-win_amd64.whl", hash = "sha256:076ca8907001fdfe4205484f719d12b4a0262dfe6652fa1cfc3c5c362d14dc84"},
    {file = "PyWavelets-1.1.1-cp36-cp36m-macosx_10_9_x86_64.whl", hash = "sha256:7947e51ca05489b85928af52a34fe67022ab5b81d4ae32a4109a99e883a0635e"},
    {file = "PyWavelets-1.1.1-cp36-cp36m-manylinux1_i686.whl", hash = "sha256:9e2528823ccf5a0a1d23262dfefe5034dce89cd84e4e124dc553dfcdf63ebb92"},
    {file = "PyWavelets-1.1.1-cp36-cp36m-manylinux1_x86_64.whl", hash = "sha256:80b924edbc012ded8aa8b91cb2fd6207fb1a9a3a377beb4049b8a07445cec6f0"},
    {file = "PyWavelets-1.1.1-cp36-cp36m-win32.whl", hash = "sha256:d510aef84d9852653d079c84f2f81a82d5d09815e625f35c95714e7364570ad4"},
    {file = "PyWavelets-1.1.1-cp36-cp36m-win_amd64.whl", hash = "sha256:889d4c5c5205a9c90118c1980df526857929841df33e4cd1ff1eff77c6817a65"},
    {file = "PyWavelets-1.1.1-cp37-cp37m-macosx_10_9_x86_64.whl", hash = "sha256:68b5c33741d26c827074b3d8f0251de1c3019bb9567b8d303eb093c822ce28f1"},
    {file = "PyWavelets-1.1.1-cp37-cp37m-manylinux1_i686.whl", hash = "sha256:18a51b3f9416a2ae6e9a35c4af32cf520dd7895f2b69714f4aa2f4342fca47f9"},
    {file = "PyWavelets-1.1.1-cp37-cp37m-manylinux1_x86_64.whl", hash = "sha256:cfe79844526dd92e3ecc9490b5031fca5f8ab607e1e858feba232b1b788ff0ea"},
    {file = "PyWavelets-1.1.1-cp37-cp37m-win32.whl", hash = "sha256:720dbcdd3d91c6dfead79c80bf8b00a1d8aa4e5d551dc528c6d5151e4efc3403"},
    {file = "PyWavelets-1.1.1-cp37-cp37m-win_amd64.whl", hash = "sha256:bc5e87b72371da87c9bebc68e54882aada9c3114e640de180f62d5da95749cd3"},
    {file = "PyWavelets-1.1.1-cp38-cp38-macosx_10_9_x86_64.whl", hash = "sha256:98b2669c5af842a70cfab33a7043fcb5e7535a690a00cd251b44c9be0be418e5"},
    {file = "PyWavelets-1.1.1-cp38-cp38-manylinux1_i686.whl", hash = "sha256:e02a0558e0c2ac8b8bbe6a6ac18c136767ec56b96a321e0dfde2173adfa5a504"},
    {file = "PyWavelets-1.1.1-cp38-cp38-manylinux1_x86_64.whl", hash = "sha256:6162dc0ae04669ea04b4b51420777b9ea2d30b0a9d02901b2a3b4d61d159c2e9"},
    {file = "PyWavelets-1.1.1-cp38-cp38-win32.whl", hash = "sha256:79f5b54f9dc353e5ee47f0c3f02bebd2c899d49780633aa771fed43fa20b3149"},
    {file = "PyWavelets-1.1.1-cp38-cp38-win_amd64.whl", hash = "sha256:935ff247b8b78bdf77647fee962b1cc208c51a7b229db30b9ba5f6da3e675178"},
    {file = "PyWavelets-1.1.1.tar.gz", hash = "sha256:1a64b40f6acb4ffbaccce0545d7fc641744f95351f62e4c6aaa40549326008c9"},
]
pywin32 = [
    {file = "pywin32-300-cp35-cp35m-win32.whl", hash = "sha256:1c204a81daed2089e55d11eefa4826c05e604d27fe2be40b6bf8db7b6a39da63"},
    {file = "pywin32-300-cp35-cp35m-win_amd64.whl", hash = "sha256:350c5644775736351b77ba68da09a39c760d75d2467ecec37bd3c36a94fbed64"},
    {file = "pywin32-300-cp36-cp36m-win32.whl", hash = "sha256:a3b4c48c852d4107e8a8ec980b76c94ce596ea66d60f7a697582ea9dce7e0db7"},
    {file = "pywin32-300-cp36-cp36m-win_amd64.whl", hash = "sha256:27a30b887afbf05a9cbb05e3ffd43104a9b71ce292f64a635389dbad0ed1cd85"},
    {file = "pywin32-300-cp37-cp37m-win32.whl", hash = "sha256:d7e8c7efc221f10d6400c19c32a031add1c4a58733298c09216f57b4fde110dc"},
    {file = "pywin32-300-cp37-cp37m-win_amd64.whl", hash = "sha256:8151e4d7a19262d6694162d6da85d99a16f8b908949797fd99c83a0bfaf5807d"},
    {file = "pywin32-300-cp38-cp38-win32.whl", hash = "sha256:fbb3b1b0fbd0b4fc2a3d1d81fe0783e30062c1abed1d17c32b7879d55858cfae"},
    {file = "pywin32-300-cp38-cp38-win_amd64.whl", hash = "sha256:60a8fa361091b2eea27f15718f8eb7f9297e8d51b54dbc4f55f3d238093d5190"},
    {file = "pywin32-300-cp39-cp39-win32.whl", hash = "sha256:638b68eea5cfc8def537e43e9554747f8dee786b090e47ead94bfdafdb0f2f50"},
    {file = "pywin32-300-cp39-cp39-win_amd64.whl", hash = "sha256:b1609ce9bd5c411b81f941b246d683d6508992093203d4eb7f278f4ed1085c3f"},
]
pywin32-ctypes = [
    {file = "pywin32-ctypes-0.2.0.tar.gz", hash = "sha256:24ffc3b341d457d48e8922352130cf2644024a4ff09762a2261fd34c36ee5942"},
    {file = "pywin32_ctypes-0.2.0-py2.py3-none-any.whl", hash = "sha256:9dc2d991b3479cc2df15930958b674a48a227d5361d413827a4cfd0b5876fc98"},
]
pywinpty = [
    {file = "pywinpty-0.5.7-cp27-cp27m-win32.whl", hash = "sha256:b358cb552c0f6baf790de375fab96524a0498c9df83489b8c23f7f08795e966b"},
    {file = "pywinpty-0.5.7-cp27-cp27m-win_amd64.whl", hash = "sha256:1e525a4de05e72016a7af27836d512db67d06a015aeaf2fa0180f8e6a039b3c2"},
    {file = "pywinpty-0.5.7-cp35-cp35m-win32.whl", hash = "sha256:2740eeeb59297593a0d3f762269b01d0285c1b829d6827445fcd348fb47f7e70"},
    {file = "pywinpty-0.5.7-cp35-cp35m-win_amd64.whl", hash = "sha256:33df97f79843b2b8b8bc5c7aaf54adec08cc1bae94ee99dfb1a93c7a67704d95"},
    {file = "pywinpty-0.5.7-cp36-cp36m-win32.whl", hash = "sha256:e854211df55d107f0edfda8a80b39dfc87015bef52a8fe6594eb379240d81df2"},
    {file = "pywinpty-0.5.7-cp36-cp36m-win_amd64.whl", hash = "sha256:dbd838de92de1d4ebf0dce9d4d5e4fc38d0b7b1de837947a18b57a882f219139"},
    {file = "pywinpty-0.5.7-cp37-cp37m-win32.whl", hash = "sha256:5fb2c6c6819491b216f78acc2c521b9df21e0f53b9a399d58a5c151a3c4e2a2d"},
    {file = "pywinpty-0.5.7-cp37-cp37m-win_amd64.whl", hash = "sha256:dd22c8efacf600730abe4a46c1388355ce0d4ab75dc79b15d23a7bd87bf05b48"},
    {file = "pywinpty-0.5.7-cp38-cp38-win_amd64.whl", hash = "sha256:8fc5019ff3efb4f13708bd3b5ad327589c1a554cb516d792527361525a7cb78c"},
    {file = "pywinpty-0.5.7.tar.gz", hash = "sha256:2d7e9c881638a72ffdca3f5417dd1563b60f603e1b43e5895674c2a1b01f95a0"},
]
pyyaml = [
    {file = "PyYAML-5.3.1-cp27-cp27m-win32.whl", hash = "sha256:74809a57b329d6cc0fdccee6318f44b9b8649961fa73144a98735b0aaf029f1f"},
    {file = "PyYAML-5.3.1-cp27-cp27m-win_amd64.whl", hash = "sha256:240097ff019d7c70a4922b6869d8a86407758333f02203e0fc6ff79c5dcede76"},
    {file = "PyYAML-5.3.1-cp35-cp35m-win32.whl", hash = "sha256:4f4b913ca1a7319b33cfb1369e91e50354d6f07a135f3b901aca02aa95940bd2"},
    {file = "PyYAML-5.3.1-cp35-cp35m-win_amd64.whl", hash = "sha256:cc8955cfbfc7a115fa81d85284ee61147059a753344bc51098f3ccd69b0d7e0c"},
    {file = "PyYAML-5.3.1-cp36-cp36m-win32.whl", hash = "sha256:7739fc0fa8205b3ee8808aea45e968bc90082c10aef6ea95e855e10abf4a37b2"},
    {file = "PyYAML-5.3.1-cp36-cp36m-win_amd64.whl", hash = "sha256:69f00dca373f240f842b2931fb2c7e14ddbacd1397d57157a9b005a6a9942648"},
    {file = "PyYAML-5.3.1-cp37-cp37m-win32.whl", hash = "sha256:d13155f591e6fcc1ec3b30685d50bf0711574e2c0dfffd7644babf8b5102ca1a"},
    {file = "PyYAML-5.3.1-cp37-cp37m-win_amd64.whl", hash = "sha256:73f099454b799e05e5ab51423c7bcf361c58d3206fa7b0d555426b1f4d9a3eaf"},
    {file = "PyYAML-5.3.1-cp38-cp38-win32.whl", hash = "sha256:06a0d7ba600ce0b2d2fe2e78453a470b5a6e000a985dd4a4e54e436cc36b0e97"},
    {file = "PyYAML-5.3.1-cp38-cp38-win_amd64.whl", hash = "sha256:95f71d2af0ff4227885f7a6605c37fd53d3a106fcab511b8860ecca9fcf400ee"},
    {file = "PyYAML-5.3.1.tar.gz", hash = "sha256:b8eac752c5e14d3eca0e6dd9199cd627518cb5ec06add0de9d32baeee6fe645d"},
]
pyzmq = [
    {file = "pyzmq-20.0.0-cp35-cp35m-macosx_10_9_intel.whl", hash = "sha256:523d542823cabb94065178090e05347bd204365f6e7cb260f0071c995d392fc2"},
    {file = "pyzmq-20.0.0-cp35-cp35m-manylinux1_i686.whl", hash = "sha256:225774a48ed7414c0395335e7123ef8c418dbcbe172caabdc2496133b03254c2"},
    {file = "pyzmq-20.0.0-cp35-cp35m-manylinux1_x86_64.whl", hash = "sha256:bc7dd697356b31389d5118b9bcdef3e8d8079e8181800c4e8d72dccd56e1ff68"},
    {file = "pyzmq-20.0.0-cp35-cp35m-win32.whl", hash = "sha256:d81184489369ec325bd50ba1c935361e63f31f578430b9ad95471899361a8253"},
    {file = "pyzmq-20.0.0-cp35-cp35m-win_amd64.whl", hash = "sha256:7113eb93dcd0a5750c65d123ed0099e036a3a3f2dcb48afedd025ffa125c983b"},
    {file = "pyzmq-20.0.0-cp36-cp36m-macosx_10_9_intel.whl", hash = "sha256:b62113eeb9a0649cebed9b21fd578f3a0175ef214a2a91dcb7b31bbf55805295"},
    {file = "pyzmq-20.0.0-cp36-cp36m-manylinux1_i686.whl", hash = "sha256:f0beef935efe78a63c785bb21ed56c1c24448511383e3994927c8bb2caf5e714"},
    {file = "pyzmq-20.0.0-cp36-cp36m-manylinux1_x86_64.whl", hash = "sha256:46250789730489009fe139cbf576679557c070a6a3628077d09a4153d52fd381"},
    {file = "pyzmq-20.0.0-cp36-cp36m-win32.whl", hash = "sha256:bf755905a7d30d2749079611b9a89924c1f2da2695dc09ce221f42122c9808e3"},
    {file = "pyzmq-20.0.0-cp36-cp36m-win_amd64.whl", hash = "sha256:2742e380d186673eee6a570ef83d4568741945434ba36d92b98d36cdbfedbd44"},
    {file = "pyzmq-20.0.0-cp37-cp37m-macosx_10_9_x86_64.whl", hash = "sha256:1e9b75a119606732023a305d1c214146c09a91f8116f6aff3e8b7d0a60b6f0ff"},
    {file = "pyzmq-20.0.0-cp37-cp37m-manylinux1_i686.whl", hash = "sha256:03638e46d486dd1c118e03c8bf9c634bdcae679600eac6573ae1e54906de7c2f"},
    {file = "pyzmq-20.0.0-cp37-cp37m-manylinux1_x86_64.whl", hash = "sha256:63ee08e35be72fdd7568065a249a5b5cf51a2e8ab6ee63cf9f73786fcb9e710b"},
    {file = "pyzmq-20.0.0-cp37-cp37m-win32.whl", hash = "sha256:c95dda497a7c1b1e734b5e8353173ca5dd7b67784d8821d13413a97856588057"},
    {file = "pyzmq-20.0.0-cp37-cp37m-win_amd64.whl", hash = "sha256:cc09c5cd1a4332611c8564d65e6a432dc6db3e10793d0254da9fa1e31d9ffd6d"},
    {file = "pyzmq-20.0.0-cp38-cp38-macosx_10_9_x86_64.whl", hash = "sha256:6e24907857c80dc67692e31f5bf3ad5bf483ee0142cec95b3d47e2db8c43bdda"},
    {file = "pyzmq-20.0.0-cp38-cp38-manylinux1_i686.whl", hash = "sha256:895695be380f0f85d2e3ec5ccf68a93c92d45bd298567525ad5633071589872c"},
    {file = "pyzmq-20.0.0-cp38-cp38-manylinux1_x86_64.whl", hash = "sha256:d92c7f41a53ece82b91703ea433c7d34143248cf0cead33aa11c5fc621c764bf"},
    {file = "pyzmq-20.0.0-cp38-cp38-win32.whl", hash = "sha256:309d763d89ec1845c0e0fa14e1fb6558fd8c9ef05ed32baec27d7a8499cc7bb0"},
    {file = "pyzmq-20.0.0-cp38-cp38-win_amd64.whl", hash = "sha256:0e554fd390021edbe0330b67226325a820b0319c5b45e1b0a59bf22ccc36e793"},
    {file = "pyzmq-20.0.0-cp39-cp39-macosx_10_9_x86_64.whl", hash = "sha256:cfa54a162a7b32641665e99b2c12084555afe9fc8fe80ec8b2f71a57320d10e1"},
    {file = "pyzmq-20.0.0-cp39-cp39-manylinux1_i686.whl", hash = "sha256:5efe02bdcc5eafcac0aab531292294298f0ab8d28ed43be9e507d0e09173d1a4"},
    {file = "pyzmq-20.0.0-cp39-cp39-manylinux1_x86_64.whl", hash = "sha256:0af84f34f27b5c6a0e906c648bdf46d4caebf9c8e6e16db0728f30a58141cad6"},
    {file = "pyzmq-20.0.0-cp39-cp39-win32.whl", hash = "sha256:c63fafd2556d218368c51d18588f8e6f8d86d09d493032415057faf6de869b34"},
    {file = "pyzmq-20.0.0-cp39-cp39-win_amd64.whl", hash = "sha256:f110a4d3f8f01209eec304ed542f6c8054cce9b0f16dfe3d571e57c290e4e133"},
    {file = "pyzmq-20.0.0-pp36-pypy36_pp73-macosx_10_9_x86_64.whl", hash = "sha256:4d9259a5eb3f71abbaf61f165cacf42240bfeea3783bebd8255341abdfe206f1"},
    {file = "pyzmq-20.0.0.tar.gz", hash = "sha256:824ad5888331aadeac772bce27e1c2fbcab82fade92edbd234542c4e12f0dca9"},
]
readme-renderer = [
    {file = "readme_renderer-28.0-py2.py3-none-any.whl", hash = "sha256:267854ac3b1530633c2394ead828afcd060fc273217c42ac36b6be9c42cd9a9d"},
    {file = "readme_renderer-28.0.tar.gz", hash = "sha256:6b7e5aa59210a40de72eb79931491eaf46fefca2952b9181268bd7c7c65c260a"},
]
regex = [
    {file = "regex-2020.11.13-cp36-cp36m-macosx_10_9_x86_64.whl", hash = "sha256:8b882a78c320478b12ff024e81dc7d43c1462aa4a3341c754ee65d857a521f85"},
    {file = "regex-2020.11.13-cp36-cp36m-manylinux1_i686.whl", hash = "sha256:a63f1a07932c9686d2d416fb295ec2c01ab246e89b4d58e5fa468089cab44b70"},
    {file = "regex-2020.11.13-cp36-cp36m-manylinux1_x86_64.whl", hash = "sha256:6e4b08c6f8daca7d8f07c8d24e4331ae7953333dbd09c648ed6ebd24db5a10ee"},
    {file = "regex-2020.11.13-cp36-cp36m-manylinux2010_i686.whl", hash = "sha256:bba349276b126947b014e50ab3316c027cac1495992f10e5682dc677b3dfa0c5"},
    {file = "regex-2020.11.13-cp36-cp36m-manylinux2010_x86_64.whl", hash = "sha256:56e01daca75eae420bce184edd8bb341c8eebb19dd3bce7266332258f9fb9dd7"},
    {file = "regex-2020.11.13-cp36-cp36m-manylinux2014_aarch64.whl", hash = "sha256:6a8ce43923c518c24a2579fda49f093f1397dad5d18346211e46f134fc624e31"},
    {file = "regex-2020.11.13-cp36-cp36m-manylinux2014_i686.whl", hash = "sha256:1ab79fcb02b930de09c76d024d279686ec5d532eb814fd0ed1e0051eb8bd2daa"},
    {file = "regex-2020.11.13-cp36-cp36m-manylinux2014_x86_64.whl", hash = "sha256:9801c4c1d9ae6a70aeb2128e5b4b68c45d4f0af0d1535500884d644fa9b768c6"},
    {file = "regex-2020.11.13-cp36-cp36m-win32.whl", hash = "sha256:49cae022fa13f09be91b2c880e58e14b6da5d10639ed45ca69b85faf039f7a4e"},
    {file = "regex-2020.11.13-cp36-cp36m-win_amd64.whl", hash = "sha256:749078d1eb89484db5f34b4012092ad14b327944ee7f1c4f74d6279a6e4d1884"},
    {file = "regex-2020.11.13-cp37-cp37m-macosx_10_9_x86_64.whl", hash = "sha256:b2f4007bff007c96a173e24dcda236e5e83bde4358a557f9ccf5e014439eae4b"},
    {file = "regex-2020.11.13-cp37-cp37m-manylinux1_i686.whl", hash = "sha256:38c8fd190db64f513fe4e1baa59fed086ae71fa45083b6936b52d34df8f86a88"},
    {file = "regex-2020.11.13-cp37-cp37m-manylinux1_x86_64.whl", hash = "sha256:5862975b45d451b6db51c2e654990c1820523a5b07100fc6903e9c86575202a0"},
    {file = "regex-2020.11.13-cp37-cp37m-manylinux2010_i686.whl", hash = "sha256:262c6825b309e6485ec2493ffc7e62a13cf13fb2a8b6d212f72bd53ad34118f1"},
    {file = "regex-2020.11.13-cp37-cp37m-manylinux2010_x86_64.whl", hash = "sha256:bafb01b4688833e099d79e7efd23f99172f501a15c44f21ea2118681473fdba0"},
    {file = "regex-2020.11.13-cp37-cp37m-manylinux2014_aarch64.whl", hash = "sha256:e32f5f3d1b1c663af7f9c4c1e72e6ffe9a78c03a31e149259f531e0fed826512"},
    {file = "regex-2020.11.13-cp37-cp37m-manylinux2014_i686.whl", hash = "sha256:3bddc701bdd1efa0d5264d2649588cbfda549b2899dc8d50417e47a82e1387ba"},
    {file = "regex-2020.11.13-cp37-cp37m-manylinux2014_x86_64.whl", hash = "sha256:02951b7dacb123d8ea6da44fe45ddd084aa6777d4b2454fa0da61d569c6fa538"},
    {file = "regex-2020.11.13-cp37-cp37m-win32.whl", hash = "sha256:0d08e71e70c0237883d0bef12cad5145b84c3705e9c6a588b2a9c7080e5af2a4"},
    {file = "regex-2020.11.13-cp37-cp37m-win_amd64.whl", hash = "sha256:1fa7ee9c2a0e30405e21031d07d7ba8617bc590d391adfc2b7f1e8b99f46f444"},
    {file = "regex-2020.11.13-cp38-cp38-macosx_10_9_x86_64.whl", hash = "sha256:baf378ba6151f6e272824b86a774326f692bc2ef4cc5ce8d5bc76e38c813a55f"},
    {file = "regex-2020.11.13-cp38-cp38-manylinux1_i686.whl", hash = "sha256:e3faaf10a0d1e8e23a9b51d1900b72e1635c2d5b0e1bea1c18022486a8e2e52d"},
    {file = "regex-2020.11.13-cp38-cp38-manylinux1_x86_64.whl", hash = "sha256:2a11a3e90bd9901d70a5b31d7dd85114755a581a5da3fc996abfefa48aee78af"},
    {file = "regex-2020.11.13-cp38-cp38-manylinux2010_i686.whl", hash = "sha256:d1ebb090a426db66dd80df8ca85adc4abfcbad8a7c2e9a5ec7513ede522e0a8f"},
    {file = "regex-2020.11.13-cp38-cp38-manylinux2010_x86_64.whl", hash = "sha256:b2b1a5ddae3677d89b686e5c625fc5547c6e492bd755b520de5332773a8af06b"},
    {file = "regex-2020.11.13-cp38-cp38-manylinux2014_aarch64.whl", hash = "sha256:2c99e97d388cd0a8d30f7c514d67887d8021541b875baf09791a3baad48bb4f8"},
    {file = "regex-2020.11.13-cp38-cp38-manylinux2014_i686.whl", hash = "sha256:c084582d4215593f2f1d28b65d2a2f3aceff8342aa85afd7be23a9cad74a0de5"},
    {file = "regex-2020.11.13-cp38-cp38-manylinux2014_x86_64.whl", hash = "sha256:a3d748383762e56337c39ab35c6ed4deb88df5326f97a38946ddd19028ecce6b"},
    {file = "regex-2020.11.13-cp38-cp38-win32.whl", hash = "sha256:7913bd25f4ab274ba37bc97ad0e21c31004224ccb02765ad984eef43e04acc6c"},
    {file = "regex-2020.11.13-cp38-cp38-win_amd64.whl", hash = "sha256:6c54ce4b5d61a7129bad5c5dc279e222afd00e721bf92f9ef09e4fae28755683"},
    {file = "regex-2020.11.13-cp39-cp39-macosx_10_9_x86_64.whl", hash = "sha256:1862a9d9194fae76a7aaf0150d5f2a8ec1da89e8b55890b1786b8f88a0f619dc"},
    {file = "regex-2020.11.13-cp39-cp39-manylinux1_i686.whl", hash = "sha256:4902e6aa086cbb224241adbc2f06235927d5cdacffb2425c73e6570e8d862364"},
    {file = "regex-2020.11.13-cp39-cp39-manylinux1_x86_64.whl", hash = "sha256:7a25fcbeae08f96a754b45bdc050e1fb94b95cab046bf56b016c25e9ab127b3e"},
    {file = "regex-2020.11.13-cp39-cp39-manylinux2010_i686.whl", hash = "sha256:d2d8ce12b7c12c87e41123997ebaf1a5767a5be3ec545f64675388970f415e2e"},
    {file = "regex-2020.11.13-cp39-cp39-manylinux2010_x86_64.whl", hash = "sha256:f7d29a6fc4760300f86ae329e3b6ca28ea9c20823df123a2ea8693e967b29917"},
    {file = "regex-2020.11.13-cp39-cp39-manylinux2014_aarch64.whl", hash = "sha256:717881211f46de3ab130b58ec0908267961fadc06e44f974466d1887f865bd5b"},
    {file = "regex-2020.11.13-cp39-cp39-manylinux2014_i686.whl", hash = "sha256:3128e30d83f2e70b0bed9b2a34e92707d0877e460b402faca908c6667092ada9"},
    {file = "regex-2020.11.13-cp39-cp39-manylinux2014_x86_64.whl", hash = "sha256:8f6a2229e8ad946e36815f2a03386bb8353d4bde368fdf8ca5f0cb97264d3b5c"},
    {file = "regex-2020.11.13-cp39-cp39-win32.whl", hash = "sha256:f8f295db00ef5f8bae530fc39af0b40486ca6068733fb860b42115052206466f"},
    {file = "regex-2020.11.13-cp39-cp39-win_amd64.whl", hash = "sha256:a15f64ae3a027b64496a71ab1f722355e570c3fac5ba2801cafce846bf5af01d"},
    {file = "regex-2020.11.13.tar.gz", hash = "sha256:83d6b356e116ca119db8e7c6fc2983289d87b27b3fac238cfe5dca529d884562"},
]
reportlab = [
    {file = "reportlab-3.5.56-cp27-cp27m-macosx_10_9_x86_64.whl", hash = "sha256:368c5b3fc3d5a541cb9dcacefa563fdb445365f517e3cbf64b4326631d1cf13c"},
    {file = "reportlab-3.5.56-cp27-cp27m-manylinux1_i686.whl", hash = "sha256:1ea7c388e91ad9d823655ad6a13751ff67e8a0e7cf4065cf051b4c931cdd9450"},
    {file = "reportlab-3.5.56-cp27-cp27m-manylinux1_x86_64.whl", hash = "sha256:0fd568fa5615ae99f76289c52ff230207852ee942d4934f6c893c93d2a79544e"},
    {file = "reportlab-3.5.56-cp27-cp27m-manylinux2010_i686.whl", hash = "sha256:9c31c2526401da6cc92018f68483f2aac0a731cb98435445ea4b72d46b438c84"},
    {file = "reportlab-3.5.56-cp27-cp27m-manylinux2010_x86_64.whl", hash = "sha256:f65ac89ee0ba569f5279360eae08783f7f2e95c9810a9846c957fbd5950f4896"},
    {file = "reportlab-3.5.56-cp27-cp27m-win32.whl", hash = "sha256:6c5c8871b659f7c2975382d7b61f3c182701fa9eb62cf649c3c73ba8fc5e2595"},
    {file = "reportlab-3.5.56-cp27-cp27m-win_amd64.whl", hash = "sha256:80661a76d0019b5e2c315ccd3bc7093d754067d6142b36a3a0ec4f416073d23b"},
    {file = "reportlab-3.5.56-cp27-cp27mu-manylinux1_i686.whl", hash = "sha256:f39c7fc1fa2e4a1d9747a3effd70731a9d0e9eb5738247fa089c059eff19d43e"},
    {file = "reportlab-3.5.56-cp27-cp27mu-manylinux1_x86_64.whl", hash = "sha256:a79aab8d069543d5085d58260f18705a08acd92a4501a41261913fddc2137d46"},
    {file = "reportlab-3.5.56-cp27-cp27mu-manylinux2010_i686.whl", hash = "sha256:51c0cdcf606ded0a7b4b50050400f25125ea797fbfc3c817135993b38f8b764e"},
    {file = "reportlab-3.5.56-cp27-cp27mu-manylinux2010_x86_64.whl", hash = "sha256:80139ceb3a568f5be908094f1701fd05391b71425e8b69aaed0d30db647ca2aa"},
    {file = "reportlab-3.5.56-cp36-cp36m-macosx_10_9_x86_64.whl", hash = "sha256:f041759138b3a95508c4281b3db3bf9bb28636d84c554272a58a5ca7c9f9bbf4"},
    {file = "reportlab-3.5.56-cp36-cp36m-manylinux1_i686.whl", hash = "sha256:26c0ee8f62652cc7fcdc47a1cb3b34775a4d625738025c1a7edb8718bda5a315"},
    {file = "reportlab-3.5.56-cp36-cp36m-manylinux1_x86_64.whl", hash = "sha256:9e8ae1c3b8a1697147c5c97f00d66ab1c54d88c4615b0cdd9b1a667d7baf3eb7"},
    {file = "reportlab-3.5.56-cp36-cp36m-manylinux2010_i686.whl", hash = "sha256:b3d9926e64bd8008007b2d9819d7b30179b069ce95431d5060f71afc36885389"},
    {file = "reportlab-3.5.56-cp36-cp36m-manylinux2010_x86_64.whl", hash = "sha256:c2a9a77ce4f25ffb52d705be82a9f41b47f6b0da23870ebc3587709e7242da30"},
    {file = "reportlab-3.5.56-cp36-cp36m-win32.whl", hash = "sha256:85a2236f324ae336da7f4b183fa99bed261bcc00ac1255ee91a504e68b086d00"},
    {file = "reportlab-3.5.56-cp36-cp36m-win_amd64.whl", hash = "sha256:62234d29c97279917903e4587faf240a5dea4617be250db55386ff268eb5a7c5"},
    {file = "reportlab-3.5.56-cp37-cp37m-macosx_10_9_x86_64.whl", hash = "sha256:61aa89a00754b18c4f2956b8bff831f1fd3affef6476dc63462d92211941605e"},
    {file = "reportlab-3.5.56-cp37-cp37m-manylinux1_i686.whl", hash = "sha256:de47c65c10ac6f0d2addb28f1b1657b1c707aca014d09d01b3b728cf19e8f791"},
    {file = "reportlab-3.5.56-cp37-cp37m-manylinux1_x86_64.whl", hash = "sha256:0c965a5691686d746f558ee1c52aa9c63a01a0e13cba61ffc661573948e32f61"},
    {file = "reportlab-3.5.56-cp37-cp37m-manylinux2010_i686.whl", hash = "sha256:55c672c579618843e0fd00140fb71f1ffebc4f1c542ac385c4f4999f2f5398d9"},
    {file = "reportlab-3.5.56-cp37-cp37m-manylinux2010_x86_64.whl", hash = "sha256:0ad5a540c336941272fe161ef3a9830da3d4b3a65a195531cebd3cad5db58b2a"},
    {file = "reportlab-3.5.56-cp37-cp37m-win32.whl", hash = "sha256:c578dd0799f70fb577474cd383f035c6e1057e4fe837278113f9cfa6eee4b076"},
    {file = "reportlab-3.5.56-cp37-cp37m-win_amd64.whl", hash = "sha256:8a39119fcab146bde41fd1c6d148f9ee1e2cca10c6f9c2b7eb4dd710a3a2c6ac"},
    {file = "reportlab-3.5.56-cp38-cp38-macosx_10_9_x86_64.whl", hash = "sha256:e6e7592527791841db0820a72c6afae52655a05b0b6d4df184fd2bafe82ee1ee"},
    {file = "reportlab-3.5.56-cp38-cp38-manylinux1_i686.whl", hash = "sha256:89a3acd98bd4478d6bbc5cb32e0665ea546c98bff8b58d5e1014659daa6ef75a"},
    {file = "reportlab-3.5.56-cp38-cp38-manylinux1_x86_64.whl", hash = "sha256:e8a7e95ee6ea5566291b59ede5b9fadce809dca43ebfbfe11e3ff3d6492c6f0e"},
    {file = "reportlab-3.5.56-cp38-cp38-manylinux2010_i686.whl", hash = "sha256:1117d905a3404c696869c7aabec9454b43ed6acbbc73f9256c6fcea23e7ae93e"},
    {file = "reportlab-3.5.56-cp38-cp38-manylinux2010_x86_64.whl", hash = "sha256:c5abd9d0023ad20030524ab0d5fa39d77aed025519b1fa426304ab2dd0328b89"},
    {file = "reportlab-3.5.56-cp38-cp38-win32.whl", hash = "sha256:0008b5baa39d7e3a8132c4b47ecae88d6858ad386518e754e5e7b8025ee4722b"},
    {file = "reportlab-3.5.56-cp38-cp38-win_amd64.whl", hash = "sha256:451d42fdcdd7d84587d6d9c8f5d9a7d0e997305efb606705063ca1fe8bcca551"},
    {file = "reportlab-3.5.56-cp39-cp39-macosx_10_9_x86_64.whl", hash = "sha256:670f2a8dcc23bf798c39b95c64bf76ee387549b962f76783670821978a226663"},
    {file = "reportlab-3.5.56-cp39-cp39-manylinux1_i686.whl", hash = "sha256:5c34a96ecfbf595caf16178a06abcd26a5f8720e01fe1285d4c97333382cfaeb"},
    {file = "reportlab-3.5.56-cp39-cp39-manylinux1_x86_64.whl", hash = "sha256:d692fb88d6ef5e75242b00009b54953a0425eaa8bd3a36db9db8b396785e1f57"},
    {file = "reportlab-3.5.56-cp39-cp39-manylinux2010_i686.whl", hash = "sha256:69387f171f6c7b55109caa6d061b17a18f2f9e724a0212c07cd692aeb369dd19"},
    {file = "reportlab-3.5.56-cp39-cp39-manylinux2010_x86_64.whl", hash = "sha256:d70c2104286459658e61388af9eee838b612986bd8a36e1d21ba36152983ac15"},
    {file = "reportlab-3.5.56-cp39-cp39-win32.whl", hash = "sha256:47394acba4da8e56ef8e55d8eb483b868521696ba49ab0f0fcf8a1a4a5ac6e49"},
    {file = "reportlab-3.5.56-cp39-cp39-win_amd64.whl", hash = "sha256:ced96125525ba21311e9512adf391170b9e149f89e27e45b06ff07b70f97a0b2"},
    {file = "reportlab-3.5.56.tar.gz", hash = "sha256:51b16e297f7b937fc530dd151e4b38f1d305b01c9aa10657bc32a5d2901b8ad7"},
]
requests = [
    {file = "requests-2.25.1-py2.py3-none-any.whl", hash = "sha256:c210084e36a42ae6b9219e00e48287def368a26d03a048ddad7bfee44f75871e"},
    {file = "requests-2.25.1.tar.gz", hash = "sha256:27973dd4a904a4f13b263a19c866c13b92a39ed1c964655f025f3f8d3d75b804"},
]
requests-oauthlib = [
    {file = "requests-oauthlib-1.3.0.tar.gz", hash = "sha256:b4261601a71fd721a8bd6d7aa1cc1d6a8a93b4a9f5e96626f8e4d91e8beeaa6a"},
    {file = "requests_oauthlib-1.3.0-py2.py3-none-any.whl", hash = "sha256:7f71572defaecd16372f9006f33c2ec8c077c3cfa6f5911a9a90202beb513f3d"},
    {file = "requests_oauthlib-1.3.0-py3.7.egg", hash = "sha256:fa6c47b933f01060936d87ae9327fead68768b69c6c9ea2109c48be30f2d4dbc"},
]
restructuredtext-lint = [
    {file = "restructuredtext_lint-1.3.2.tar.gz", hash = "sha256:d3b10a1fe2ecac537e51ae6d151b223b78de9fafdd50e5eb6b08c243df173c80"},
]
rope = [
    {file = "rope-0.18.0.tar.gz", hash = "sha256:786b5c38c530d4846aa68a42604f61b4e69a493390e3ca11b88df0fbfdc3ed04"},
]
rsa = [
    {file = "rsa-4.6-py3-none-any.whl", hash = "sha256:6166864e23d6b5195a5cfed6cd9fed0fe774e226d8f854fcb23b7bbef0350233"},
    {file = "rsa-4.6.tar.gz", hash = "sha256:109ea5a66744dd859bf16fe904b8d8b627adafb9408753161e766a92e7d681fa"},
]
scikit-image = [
    {file = "scikit-image-0.17.2.tar.gz", hash = "sha256:bd954c0588f0f7e81d9763dc95e06950e68247d540476e06cb77bcbcd8c2d8b3"},
    {file = "scikit_image-0.17.2-cp36-cp36m-macosx_10_13_x86_64.whl", hash = "sha256:11eec2e65cd4cd6487fe1089aa3538dbe25525aec7a36f5a0f14145df0163ce7"},
    {file = "scikit_image-0.17.2-cp36-cp36m-manylinux1_x86_64.whl", hash = "sha256:c5c277704b12e702e34d1f7b7a04d5ee8418735f535d269c74c02c6c9f8abee2"},
    {file = "scikit_image-0.17.2-cp36-cp36m-win32.whl", hash = "sha256:1fda9109a19dc9d7a4ac152d1fc226fed7282ad186a099f14c0aa9151f0c758e"},
    {file = "scikit_image-0.17.2-cp36-cp36m-win_amd64.whl", hash = "sha256:86a834f9a4d30201c0803a48a25364fe8f93f9feb3c58f2c483d3ce0a3e5fe4a"},
    {file = "scikit_image-0.17.2-cp37-cp37m-macosx_10_13_x86_64.whl", hash = "sha256:87ca5168c6fc36b7a298a1db2d185a8298f549854342020f282f747a4e4ddce9"},
    {file = "scikit_image-0.17.2-cp37-cp37m-manylinux1_x86_64.whl", hash = "sha256:e99fa7514320011b250a21ab855fdd61ddcc05d3c77ec9e8f13edcc15d3296b5"},
    {file = "scikit_image-0.17.2-cp37-cp37m-win32.whl", hash = "sha256:ee3db438b5b9f8716a91ab26a61377a8a63356b186706f5b979822cc7241006d"},
    {file = "scikit_image-0.17.2-cp37-cp37m-win_amd64.whl", hash = "sha256:6b65a103edbc34b22640daf3b084dc9e470c358d3298c10aa9e3b424dcc02db6"},
    {file = "scikit_image-0.17.2-cp38-cp38-macosx_10_13_x86_64.whl", hash = "sha256:c0876e562991b0babff989ff4d00f35067a2ddef82e5fdd895862555ffbaec25"},
    {file = "scikit_image-0.17.2-cp38-cp38-manylinux1_x86_64.whl", hash = "sha256:178210582cc62a5b25c633966658f1f2598615f9c3f27f36cf45055d2a74b401"},
    {file = "scikit_image-0.17.2-cp38-cp38-win32.whl", hash = "sha256:7bedd3881ca4fea657a894815bcd5e5bf80944c26274f6b6417bb770c3f4f8e6"},
    {file = "scikit_image-0.17.2-cp38-cp38-win_amd64.whl", hash = "sha256:113bcacdfc839854f527a166a71768708328208e7b66e491050d6a57fa6727c7"},
]
scikit-learn = [
    {file = "scikit-learn-0.23.2.tar.gz", hash = "sha256:20766f515e6cd6f954554387dfae705d93c7b544ec0e6c6a5d8e006f6f7ef480"},
    {file = "scikit_learn-0.23.2-cp36-cp36m-macosx_10_9_x86_64.whl", hash = "sha256:98508723f44c61896a4e15894b2016762a55555fbf09365a0bb1870ecbd442de"},
    {file = "scikit_learn-0.23.2-cp36-cp36m-manylinux1_i686.whl", hash = "sha256:a64817b050efd50f9abcfd311870073e500ae11b299683a519fbb52d85e08d25"},
    {file = "scikit_learn-0.23.2-cp36-cp36m-manylinux1_x86_64.whl", hash = "sha256:daf276c465c38ef736a79bd79fc80a249f746bcbcae50c40945428f7ece074f8"},
    {file = "scikit_learn-0.23.2-cp36-cp36m-win32.whl", hash = "sha256:cb3e76380312e1f86abd20340ab1d5b3cc46a26f6593d3c33c9ea3e4c7134028"},
    {file = "scikit_learn-0.23.2-cp36-cp36m-win_amd64.whl", hash = "sha256:0a127cc70990d4c15b1019680bfedc7fec6c23d14d3719fdf9b64b22d37cdeca"},
    {file = "scikit_learn-0.23.2-cp37-cp37m-macosx_10_9_x86_64.whl", hash = "sha256:2aa95c2f17d2f80534156215c87bee72b6aa314a7f8b8fe92a2d71f47280570d"},
    {file = "scikit_learn-0.23.2-cp37-cp37m-manylinux1_i686.whl", hash = "sha256:6c28a1d00aae7c3c9568f61aafeaad813f0f01c729bee4fd9479e2132b215c1d"},
    {file = "scikit_learn-0.23.2-cp37-cp37m-manylinux1_x86_64.whl", hash = "sha256:da8e7c302003dd765d92a5616678e591f347460ac7b53e53d667be7dfe6d1b10"},
    {file = "scikit_learn-0.23.2-cp37-cp37m-win32.whl", hash = "sha256:d9a1ce5f099f29c7c33181cc4386660e0ba891b21a60dc036bf369e3a3ee3aec"},
    {file = "scikit_learn-0.23.2-cp37-cp37m-win_amd64.whl", hash = "sha256:914ac2b45a058d3f1338d7736200f7f3b094857758895f8667be8a81ff443b5b"},
    {file = "scikit_learn-0.23.2-cp38-cp38-macosx_10_9_x86_64.whl", hash = "sha256:7671bbeddd7f4f9a6968f3b5442dac5f22bf1ba06709ef888cc9132ad354a9ab"},
    {file = "scikit_learn-0.23.2-cp38-cp38-manylinux1_i686.whl", hash = "sha256:d0dcaa54263307075cb93d0bee3ceb02821093b1b3d25f66021987d305d01dce"},
    {file = "scikit_learn-0.23.2-cp38-cp38-manylinux1_x86_64.whl", hash = "sha256:5ce7a8021c9defc2b75620571b350acc4a7d9763c25b7593621ef50f3bd019a2"},
    {file = "scikit_learn-0.23.2-cp38-cp38-win32.whl", hash = "sha256:0d39748e7c9669ba648acf40fb3ce96b8a07b240db6888563a7cb76e05e0d9cc"},
    {file = "scikit_learn-0.23.2-cp38-cp38-win_amd64.whl", hash = "sha256:1b8a391de95f6285a2f9adffb7db0892718950954b7149a70c783dc848f104ea"},
]
scipy = [
    {file = "scipy-1.5.4-cp36-cp36m-macosx_10_9_x86_64.whl", hash = "sha256:4f12d13ffbc16e988fa40809cbbd7a8b45bc05ff6ea0ba8e3e41f6f4db3a9e47"},
    {file = "scipy-1.5.4-cp36-cp36m-manylinux1_i686.whl", hash = "sha256:a254b98dbcc744c723a838c03b74a8a34c0558c9ac5c86d5561703362231107d"},
    {file = "scipy-1.5.4-cp36-cp36m-manylinux1_x86_64.whl", hash = "sha256:368c0f69f93186309e1b4beb8e26d51dd6f5010b79264c0f1e9ca00cd92ea8c9"},
    {file = "scipy-1.5.4-cp36-cp36m-manylinux2014_aarch64.whl", hash = "sha256:4598cf03136067000855d6b44d7a1f4f46994164bcd450fb2c3d481afc25dd06"},
    {file = "scipy-1.5.4-cp36-cp36m-win32.whl", hash = "sha256:e98d49a5717369d8241d6cf33ecb0ca72deee392414118198a8e5b4c35c56340"},
    {file = "scipy-1.5.4-cp36-cp36m-win_amd64.whl", hash = "sha256:65923bc3809524e46fb7eb4d6346552cbb6a1ffc41be748535aa502a2e3d3389"},
    {file = "scipy-1.5.4-cp37-cp37m-macosx_10_9_x86_64.whl", hash = "sha256:9ad4fcddcbf5dc67619379782e6aeef41218a79e17979aaed01ed099876c0e62"},
    {file = "scipy-1.5.4-cp37-cp37m-manylinux1_i686.whl", hash = "sha256:f87b39f4d69cf7d7529d7b1098cb712033b17ea7714aed831b95628f483fd012"},
    {file = "scipy-1.5.4-cp37-cp37m-manylinux1_x86_64.whl", hash = "sha256:25b241034215247481f53355e05f9e25462682b13bd9191359075682adcd9554"},
    {file = "scipy-1.5.4-cp37-cp37m-manylinux2014_aarch64.whl", hash = "sha256:fa789583fc94a7689b45834453fec095245c7e69c58561dc159b5d5277057e4c"},
    {file = "scipy-1.5.4-cp37-cp37m-win32.whl", hash = "sha256:d6d25c41a009e3c6b7e757338948d0076ee1dd1770d1c09ec131f11946883c54"},
    {file = "scipy-1.5.4-cp37-cp37m-win_amd64.whl", hash = "sha256:2c872de0c69ed20fb1a9b9cf6f77298b04a26f0b8720a5457be08be254366c6e"},
    {file = "scipy-1.5.4-cp38-cp38-macosx_10_9_x86_64.whl", hash = "sha256:e360cb2299028d0b0d0f65a5c5e51fc16a335f1603aa2357c25766c8dab56938"},
    {file = "scipy-1.5.4-cp38-cp38-manylinux1_i686.whl", hash = "sha256:3397c129b479846d7eaa18f999369a24322d008fac0782e7828fa567358c36ce"},
    {file = "scipy-1.5.4-cp38-cp38-manylinux1_x86_64.whl", hash = "sha256:168c45c0c32e23f613db7c9e4e780bc61982d71dcd406ead746c7c7c2f2004ce"},
    {file = "scipy-1.5.4-cp38-cp38-manylinux2014_aarch64.whl", hash = "sha256:213bc59191da2f479984ad4ec39406bf949a99aba70e9237b916ce7547b6ef42"},
    {file = "scipy-1.5.4-cp38-cp38-win32.whl", hash = "sha256:634568a3018bc16a83cda28d4f7aed0d803dd5618facb36e977e53b2df868443"},
    {file = "scipy-1.5.4-cp38-cp38-win_amd64.whl", hash = "sha256:b03c4338d6d3d299e8ca494194c0ae4f611548da59e3c038813f1a43976cb437"},
    {file = "scipy-1.5.4-cp39-cp39-macosx_10_9_x86_64.whl", hash = "sha256:3d5db5d815370c28d938cf9b0809dade4acf7aba57eaf7ef733bfedc9b2474c4"},
    {file = "scipy-1.5.4-cp39-cp39-manylinux1_i686.whl", hash = "sha256:6b0ceb23560f46dd236a8ad4378fc40bad1783e997604ba845e131d6c680963e"},
    {file = "scipy-1.5.4-cp39-cp39-manylinux1_x86_64.whl", hash = "sha256:ed572470af2438b526ea574ff8f05e7f39b44ac37f712105e57fc4d53a6fb660"},
    {file = "scipy-1.5.4-cp39-cp39-manylinux2014_aarch64.whl", hash = "sha256:8c8d6ca19c8497344b810b0b0344f8375af5f6bb9c98bd42e33f747417ab3f57"},
    {file = "scipy-1.5.4-cp39-cp39-win32.whl", hash = "sha256:d84cadd7d7998433334c99fa55bcba0d8b4aeff0edb123b2a1dfcface538e474"},
    {file = "scipy-1.5.4-cp39-cp39-win_amd64.whl", hash = "sha256:cc1f78ebc982cd0602c9a7615d878396bec94908db67d4ecddca864d049112f2"},
    {file = "scipy-1.5.4.tar.gz", hash = "sha256:4a453d5e5689de62e5d38edf40af3f17560bfd63c9c5bd228c18c1f99afa155b"},
]
secretstorage = [
    {file = "SecretStorage-3.3.0-py3-none-any.whl", hash = "sha256:5c36f6537a523ec5f969ef9fad61c98eb9e017bc601d811e53aa25bece64892f"},
    {file = "SecretStorage-3.3.0.tar.gz", hash = "sha256:30cfdef28829dad64d6ea1ed08f8eff6aa115a77068926bcc9f5225d5a3246aa"},
]
send2trash = [
    {file = "Send2Trash-1.5.0-py3-none-any.whl", hash = "sha256:f1691922577b6fa12821234aeb57599d887c4900b9ca537948d2dac34aea888b"},
    {file = "Send2Trash-1.5.0.tar.gz", hash = "sha256:60001cc07d707fe247c94f74ca6ac0d3255aabcb930529690897ca2a39db28b2"},
]
shapely = [
    {file = "Shapely-1.7.1-cp27-cp27mu-manylinux1_x86_64.whl", hash = "sha256:4c10f317e379cc404f8fc510cd9982d5d3e7ba13a9cfd39aa251d894c6366798"},
    {file = "Shapely-1.7.1-cp35-cp35m-macosx_10_6_intel.whl", hash = "sha256:17df66e87d0fe0193910aeaa938c99f0b04f67b430edb8adae01e7be557b141b"},
    {file = "Shapely-1.7.1-cp35-cp35m-manylinux1_x86_64.whl", hash = "sha256:da38ed3d65b8091447dc3717e5218cc336d20303b77b0634b261bc5c1aa2bae8"},
    {file = "Shapely-1.7.1-cp35-cp35m-win32.whl", hash = "sha256:8e7659dd994792a0aad8fb80439f59055a21163e236faf2f9823beb63a380e19"},
    {file = "Shapely-1.7.1-cp35-cp35m-win_amd64.whl", hash = "sha256:791477edb422692e7dc351c5ed6530eb0e949a31b45569946619a0d9cd5f53cb"},
    {file = "Shapely-1.7.1-cp36-cp36m-macosx_10_9_x86_64.whl", hash = "sha256:e3afccf0437edc108eef1e2bb9cc4c7073e7705924eb4cd0bf7715cd1ef0ce1b"},
    {file = "Shapely-1.7.1-cp36-cp36m-manylinux1_x86_64.whl", hash = "sha256:8f15b6ce67dcc05b61f19c689b60f3fe58550ba994290ff8332f711f5aaa9840"},
    {file = "Shapely-1.7.1-cp36-cp36m-win32.whl", hash = "sha256:60e5b2282619249dbe8dc5266d781cc7d7fb1b27fa49f8241f2167672ad26719"},
    {file = "Shapely-1.7.1-cp36-cp36m-win_amd64.whl", hash = "sha256:de618e67b64a51a0768d26a9963ecd7d338a2cf6e9e7582d2385f88ad005b3d1"},
    {file = "Shapely-1.7.1-cp37-cp37m-macosx_10_9_x86_64.whl", hash = "sha256:182716ffb500d114b5d1b75d7fd9d14b7d3414cef3c38c0490534cc9ce20981a"},
    {file = "Shapely-1.7.1-cp37-cp37m-manylinux1_x86_64.whl", hash = "sha256:4f3c59f6dbf86a9fc293546de492f5e07344e045f9333f3a753f2dda903c45d1"},
    {file = "Shapely-1.7.1-cp37-cp37m-win32.whl", hash = "sha256:6871acba8fbe744efa4f9f34e726d070bfbf9bffb356a8f6d64557846324232b"},
    {file = "Shapely-1.7.1-cp37-cp37m-win_amd64.whl", hash = "sha256:35be1c5d869966569d3dfd4ec31832d7c780e9df760e1fe52131105685941891"},
    {file = "Shapely-1.7.1-cp38-cp38-macosx_10_9_x86_64.whl", hash = "sha256:052eb5b9ba756808a7825e8a8020fb146ec489dd5c919e7d139014775411e688"},
    {file = "Shapely-1.7.1-cp38-cp38-manylinux1_x86_64.whl", hash = "sha256:90a3e2ae0d6d7d50ff2370ba168fbd416a53e7d8448410758c5d6a5920646c1d"},
    {file = "Shapely-1.7.1-cp38-cp38-win32.whl", hash = "sha256:a3774516c8a83abfd1ddffb8b6ec1b0935d7fe6ea0ff5c31a18bfdae567b4eba"},
    {file = "Shapely-1.7.1-cp38-cp38-win_amd64.whl", hash = "sha256:6593026cd3f5daaea12bcc51ae5c979318070fefee210e7990cb8ac2364e79a1"},
    {file = "Shapely-1.7.1.tar.gz", hash = "sha256:1641724c1055459a7e2b8bbe47ba25bdc89554582e62aec23cb3f3ca25f9b129"},
]
six = [
    {file = "six-1.15.0-py2.py3-none-any.whl", hash = "sha256:8b74bedcbbbaca38ff6d7491d76f2b06b3592611af620f8426e82dddb04a5ced"},
    {file = "six-1.15.0.tar.gz", hash = "sha256:30639c035cdb23534cd4aa2dd52c3bf48f06e5f4a941509c8bafd8ce11080259"},
]
smmap = [
    {file = "smmap-3.0.4-py2.py3-none-any.whl", hash = "sha256:54c44c197c819d5ef1991799a7e30b662d1e520f2ac75c9efbeb54a742214cf4"},
    {file = "smmap-3.0.4.tar.gz", hash = "sha256:9c98bbd1f9786d22f14b3d4126894d56befb835ec90cef151af566c7e19b5d24"},
]
snowballstemmer = [
    {file = "snowballstemmer-2.0.0-py2.py3-none-any.whl", hash = "sha256:209f257d7533fdb3cb73bdbd24f436239ca3b2fa67d56f6ff88e86be08cc5ef0"},
    {file = "snowballstemmer-2.0.0.tar.gz", hash = "sha256:df3bac3df4c2c01363f3dd2cfa78cce2840a79b9f1c2d2de9ce8d31683992f52"},
]
sortedcontainers = [
    {file = "sortedcontainers-2.3.0-py2.py3-none-any.whl", hash = "sha256:37257a32add0a3ee490bb170b599e93095eed89a55da91fa9f48753ea12fd73f"},
    {file = "sortedcontainers-2.3.0.tar.gz", hash = "sha256:59cc937650cf60d677c16775597c89a960658a09cf7c1a668f86e1e4464b10a1"},
]
soupsieve = [
    {file = "soupsieve-2.1-py3-none-any.whl", hash = "sha256:4bb21a6ee4707bf43b61230e80740e71bfe56e55d1f1f50924b087bb2975c851"},
    {file = "soupsieve-2.1.tar.gz", hash = "sha256:6dc52924dc0bc710a5d16794e6b3480b2c7c08b07729505feab2b2c16661ff6e"},
]
sphinx = [
    {file = "Sphinx-3.3.1-py3-none-any.whl", hash = "sha256:d4e59ad4ea55efbb3c05cde3bfc83bfc14f0c95aa95c3d75346fcce186a47960"},
    {file = "Sphinx-3.3.1.tar.gz", hash = "sha256:1e8d592225447104d1172be415bc2972bd1357e3e12fdc76edf2261105db4300"},
]
sphinx-argparse = [
    {file = "sphinx-argparse-0.2.5.tar.gz", hash = "sha256:60ab98f80ffd38731d62e267171388a421abbc96c74901b7785a8e058b438c17"},
]
sphinx-book-theme = [
    {file = "sphinx-book-theme-0.0.39.tar.gz", hash = "sha256:07f9651233cb8ad4f5bde2b88205597622c6ef57c4d9f8799e93999e7ac4f070"},
    {file = "sphinx_book_theme-0.0.39-py3-none-any.whl", hash = "sha256:ca6c8e53b6b39a5ef61b2826fcddb82d81e6a29ca2399a6c18237ae4888e3c8c"},
]
sphinx-comments = [
    {file = "sphinx-comments-0.0.3.tar.gz", hash = "sha256:00170afff27019fad08e421da1ae49c681831fb2759786f07c826e89ac94cf21"},
    {file = "sphinx_comments-0.0.3-py3-none-any.whl", hash = "sha256:1e879b4e9bfa641467f83e3441ac4629225fc57c29995177d043252530c21d00"},
]
sphinx-copybutton = [
    {file = "sphinx-copybutton-0.3.1.tar.gz", hash = "sha256:0e0461df394515284e3907e3f418a0c60ef6ab6c9a27a800c8552772d0a402a2"},
    {file = "sphinx_copybutton-0.3.1-py3-none-any.whl", hash = "sha256:5125c718e763596e6e52d92e15ee0d6f4800ad3817939be6dee51218870b3e3d"},
]
sphinx-panels = [
    {file = "sphinx-panels-0.5.2.tar.gz", hash = "sha256:b7b3faa05f37b7318fd14cd85c4effa1ab905dfc8bed236a63978565ea461ae4"},
    {file = "sphinx_panels-0.5.2-py3-none-any.whl", hash = "sha256:2b2e18448b0494e7a232d6c7dfb9aa3982e7aeb92aeea7d1b146e34e9261d2f1"},
]
sphinx-thebe = [
    {file = "sphinx-thebe-0.0.8.tar.gz", hash = "sha256:6229caa99e996776ffdc5c658d9dcce09e0c749727e5aa3d280a2bbf3a72068a"},
    {file = "sphinx_thebe-0.0.8-py3-none-any.whl", hash = "sha256:dd3cf6ea66d308539d5b14ec89a284108a74b8e1b30ea88232353fb756bfc88c"},
]
sphinx-togglebutton = [
    {file = "sphinx-togglebutton-0.2.3.tar.gz", hash = "sha256:41cbe2f87459eade8dc5718bb56146e8e113a05fb97459b90472470f0d357b55"},
    {file = "sphinx_togglebutton-0.2.3-py3-none-any.whl", hash = "sha256:8a3707154b1b3480a7918f189f43b7eee0d34ffa552895af77bb273476b8d5e0"},
]
sphinxcontrib-applehelp = [
    {file = "sphinxcontrib-applehelp-1.0.2.tar.gz", hash = "sha256:a072735ec80e7675e3f432fcae8610ecf509c5f1869d17e2eecff44389cdbc58"},
    {file = "sphinxcontrib_applehelp-1.0.2-py2.py3-none-any.whl", hash = "sha256:806111e5e962be97c29ec4c1e7fe277bfd19e9652fb1a4392105b43e01af885a"},
]
sphinxcontrib-bibtex = [
    {file = "sphinxcontrib-bibtex-1.0.0.tar.gz", hash = "sha256:629612b001f86784669d65e662377a482052decfd9a0a17c46860878eef7b9e0"},
    {file = "sphinxcontrib_bibtex-1.0.0-py3-none-any.whl", hash = "sha256:bebc2cba91e838f808c49dbf5735812525a11221a9b134fa4cc366990f85c864"},
]
sphinxcontrib-devhelp = [
    {file = "sphinxcontrib-devhelp-1.0.2.tar.gz", hash = "sha256:ff7f1afa7b9642e7060379360a67e9c41e8f3121f2ce9164266f61b9f4b338e4"},
    {file = "sphinxcontrib_devhelp-1.0.2-py2.py3-none-any.whl", hash = "sha256:8165223f9a335cc1af7ffe1ed31d2871f325254c0423bc0c4c7cd1c1e4734a2e"},
]
sphinxcontrib-htmlhelp = [
    {file = "sphinxcontrib-htmlhelp-1.0.3.tar.gz", hash = "sha256:e8f5bb7e31b2dbb25b9cc435c8ab7a79787ebf7f906155729338f3156d93659b"},
    {file = "sphinxcontrib_htmlhelp-1.0.3-py2.py3-none-any.whl", hash = "sha256:3c0bc24a2c41e340ac37c85ced6dafc879ab485c095b1d65d2461ac2f7cca86f"},
]
sphinxcontrib-jsmath = [
    {file = "sphinxcontrib-jsmath-1.0.1.tar.gz", hash = "sha256:a9925e4a4587247ed2191a22df5f6970656cb8ca2bd6284309578f2153e0c4b8"},
    {file = "sphinxcontrib_jsmath-1.0.1-py2.py3-none-any.whl", hash = "sha256:2ec2eaebfb78f3f2078e73666b1415417a116cc848b72e5172e596c871103178"},
]
sphinxcontrib-napoleon = [
    {file = "sphinxcontrib-napoleon-0.7.tar.gz", hash = "sha256:407382beed396e9f2d7f3043fad6afda95719204a1e1a231ac865f40abcbfcf8"},
    {file = "sphinxcontrib_napoleon-0.7-py2.py3-none-any.whl", hash = "sha256:711e41a3974bdf110a484aec4c1a556799eb0b3f3b897521a018ad7e2db13fef"},
]
sphinxcontrib-qthelp = [
    {file = "sphinxcontrib-qthelp-1.0.3.tar.gz", hash = "sha256:4c33767ee058b70dba89a6fc5c1892c0d57a54be67ddd3e7875a18d14cba5a72"},
    {file = "sphinxcontrib_qthelp-1.0.3-py2.py3-none-any.whl", hash = "sha256:bd9fc24bcb748a8d51fd4ecaade681350aa63009a347a8c14e637895444dfab6"},
]
sphinxcontrib-serializinghtml = [
    {file = "sphinxcontrib-serializinghtml-1.1.4.tar.gz", hash = "sha256:eaa0eccc86e982a9b939b2b82d12cc5d013385ba5eadcc7e4fed23f4405f77bc"},
    {file = "sphinxcontrib_serializinghtml-1.1.4-py2.py3-none-any.whl", hash = "sha256:f242a81d423f59617a8e5cf16f5d4d74e28ee9a66f9e5b637a18082991db5a9a"},
]
sqlalchemy = [
    {file = "SQLAlchemy-1.3.22-cp27-cp27m-macosx_10_14_x86_64.whl", hash = "sha256:61628715931f4962e0cdb2a7c87ff39eea320d2aa96bd471a3c293d146f90394"},
    {file = "SQLAlchemy-1.3.22-cp27-cp27m-manylinux1_x86_64.whl", hash = "sha256:81d8d099a49f83111cce55ec03cc87eef45eec0d90f9842b4fc674f860b857b0"},
    {file = "SQLAlchemy-1.3.22-cp27-cp27m-manylinux2010_x86_64.whl", hash = "sha256:d055ff750fcab69ca4e57b656d9c6ad33682e9b8d564f2fbe667ab95c63591b0"},
    {file = "SQLAlchemy-1.3.22-cp27-cp27m-win32.whl", hash = "sha256:9bf572e4f5aa23f88dd902f10bb103cb5979022a38eec684bfa6d61851173fec"},
    {file = "SQLAlchemy-1.3.22-cp27-cp27m-win_amd64.whl", hash = "sha256:7d4b8de6bb0bc736161cb0bbd95366b11b3eb24dd6b814a143d8375e75af9990"},
    {file = "SQLAlchemy-1.3.22-cp27-cp27mu-manylinux1_x86_64.whl", hash = "sha256:4a84c7c7658dd22a33dab2e2aa2d17c18cb004a42388246f2e87cb4085ef2811"},
    {file = "SQLAlchemy-1.3.22-cp27-cp27mu-manylinux2010_x86_64.whl", hash = "sha256:f1e88b30da8163215eab643962ae9d9252e47b4ea53404f2c4f10f24e70ddc62"},
    {file = "SQLAlchemy-1.3.22-cp35-cp35m-macosx_10_14_x86_64.whl", hash = "sha256:f115150cc4361dd46153302a640c7fa1804ac207f9cc356228248e351a8b4676"},
    {file = "SQLAlchemy-1.3.22-cp35-cp35m-manylinux1_x86_64.whl", hash = "sha256:6aaa13ee40c4552d5f3a59f543f0db6e31712cc4009ec7385407be4627259d41"},
    {file = "SQLAlchemy-1.3.22-cp35-cp35m-manylinux2010_x86_64.whl", hash = "sha256:3ab5b44a07b8c562c6dcb7433c6a6c6e03266d19d64f87b3333eda34e3b9936b"},
    {file = "SQLAlchemy-1.3.22-cp35-cp35m-manylinux2014_aarch64.whl", hash = "sha256:426ece890153ccc52cc5151a1a0ed540a5a7825414139bb4c95a868d8da54a52"},
    {file = "SQLAlchemy-1.3.22-cp35-cp35m-win32.whl", hash = "sha256:bd4b1af45fd322dcd1fb2a9195b4f93f570d1a5902a842e3e6051385fac88f9c"},
    {file = "SQLAlchemy-1.3.22-cp35-cp35m-win_amd64.whl", hash = "sha256:62285607a5264d1f91590abd874d6a498e229d5840669bd7d9f654cfaa599bd0"},
    {file = "SQLAlchemy-1.3.22-cp36-cp36m-macosx_10_14_x86_64.whl", hash = "sha256:314f5042c0b047438e19401d5f29757a511cfc2f0c40d28047ca0e4c95eabb5b"},
    {file = "SQLAlchemy-1.3.22-cp36-cp36m-manylinux1_x86_64.whl", hash = "sha256:62fb881ba51dbacba9af9b779211cf9acff3442d4f2993142015b22b3cd1f92a"},
    {file = "SQLAlchemy-1.3.22-cp36-cp36m-manylinux2010_x86_64.whl", hash = "sha256:bde677047305fe76c7ee3e4492b545e0018918e44141cc154fe39e124e433991"},
    {file = "SQLAlchemy-1.3.22-cp36-cp36m-manylinux2014_aarch64.whl", hash = "sha256:0c6406a78a714a540d980a680b86654feadb81c8d0eecb59f3d6c554a4c69f19"},
    {file = "SQLAlchemy-1.3.22-cp36-cp36m-win32.whl", hash = "sha256:95bde07d19c146d608bccb9b16e144ec8f139bcfe7fd72331858698a71c9b4f5"},
    {file = "SQLAlchemy-1.3.22-cp36-cp36m-win_amd64.whl", hash = "sha256:888d5b4b5aeed0d3449de93ea80173653e939e916cc95fe8527079e50235c1d2"},
    {file = "SQLAlchemy-1.3.22-cp37-cp37m-macosx_10_14_x86_64.whl", hash = "sha256:d53f59744b01f1440a1b0973ed2c3a7de204135c593299ee997828aad5191693"},
    {file = "SQLAlchemy-1.3.22-cp37-cp37m-manylinux1_x86_64.whl", hash = "sha256:70121f0ae48b25ef3e56e477b88cd0b0af0e1f3a53b5554071aa6a93ef378a03"},
    {file = "SQLAlchemy-1.3.22-cp37-cp37m-manylinux2010_x86_64.whl", hash = "sha256:54da615e5b92c339e339fe8536cce99fe823b6ed505d4ea344852aefa1c205fb"},
    {file = "SQLAlchemy-1.3.22-cp37-cp37m-manylinux2014_aarch64.whl", hash = "sha256:68428818cf80c60dc04aa0f38da20ad39b28aba4d4d199f949e7d6e04444ea86"},
    {file = "SQLAlchemy-1.3.22-cp37-cp37m-win32.whl", hash = "sha256:17610d573e698bf395afbbff946544fbce7c5f4ee77b5bcb1f821b36345fae7a"},
    {file = "SQLAlchemy-1.3.22-cp37-cp37m-win_amd64.whl", hash = "sha256:216ba5b4299c95ed179b58f298bda885a476b16288ab7243e89f29f6aeced7e0"},
    {file = "SQLAlchemy-1.3.22-cp38-cp38-macosx_10_14_x86_64.whl", hash = "sha256:0c72b90988be749e04eff0342dcc98c18a14461eb4b2ad59d611b57b31120f90"},
    {file = "SQLAlchemy-1.3.22-cp38-cp38-manylinux1_x86_64.whl", hash = "sha256:491fe48adc07d13e020a8b07ef82eefc227003a046809c121bea81d3dbf1832d"},
    {file = "SQLAlchemy-1.3.22-cp38-cp38-manylinux2010_x86_64.whl", hash = "sha256:f8191fef303025879e6c3548ecd8a95aafc0728c764ab72ec51a0bdf0c91a341"},
    {file = "SQLAlchemy-1.3.22-cp38-cp38-manylinux2014_aarch64.whl", hash = "sha256:108580808803c7732f34798eb4a329d45b04c562ed83ee90f09f6a184a42b766"},
    {file = "SQLAlchemy-1.3.22-cp38-cp38-win32.whl", hash = "sha256:bab5a1e15b9466a25c96cda19139f3beb3e669794373b9ce28c4cf158c6e841d"},
    {file = "SQLAlchemy-1.3.22-cp38-cp38-win_amd64.whl", hash = "sha256:318b5b727e00662e5fc4b4cd2bf58a5116d7c1b4dd56ffaa7d68f43458a8d1ed"},
    {file = "SQLAlchemy-1.3.22-cp39-cp39-macosx_10_14_x86_64.whl", hash = "sha256:1418f5e71d6081aa1095a1d6b567a562d2761996710bdce9b6e6ba20a03d0864"},
    {file = "SQLAlchemy-1.3.22-cp39-cp39-manylinux1_x86_64.whl", hash = "sha256:5a7f224cdb7233182cec2a45d4c633951268d6a9bcedac37abbf79dd07012aea"},
    {file = "SQLAlchemy-1.3.22-cp39-cp39-manylinux2010_x86_64.whl", hash = "sha256:715b34578cc740b743361f7c3e5f584b04b0f1344f45afc4e87fbac4802eb0a0"},
    {file = "SQLAlchemy-1.3.22-cp39-cp39-manylinux2014_aarch64.whl", hash = "sha256:2ff132a379838b1abf83c065be54cef32b47c987aedd06b82fc76476c85225eb"},
    {file = "SQLAlchemy-1.3.22-cp39-cp39-win32.whl", hash = "sha256:c389d7cc2b821853fb018c85457da3e7941db64f4387720a329bc7ff06a27963"},
    {file = "SQLAlchemy-1.3.22-cp39-cp39-win_amd64.whl", hash = "sha256:04f995fcbf54e46cddeb4f75ce9dfc17075d6ae04ac23b2bacb44b3bc6f6bf11"},
    {file = "SQLAlchemy-1.3.22.tar.gz", hash = "sha256:758fc8c4d6c0336e617f9f6919f9daea3ab6bb9b07005eda9a1a682e24a6cacc"},
]
stevedore = [
    {file = "stevedore-3.3.0-py3-none-any.whl", hash = "sha256:50d7b78fbaf0d04cd62411188fa7eedcb03eb7f4c4b37005615ceebe582aa82a"},
    {file = "stevedore-3.3.0.tar.gz", hash = "sha256:3a5bbd0652bf552748871eaa73a4a8dc2899786bc497a2aa1fcb4dcdb0debeee"},
]
streamlit = [
    {file = "streamlit-0.73.0-py2.py3-none-any.whl", hash = "sha256:3e7f79ea82645934b4dbf1cbad91929f413db056e7f998cd72c20b8db620d2b3"},
    {file = "streamlit-0.73.0.tar.gz", hash = "sha256:018541ecb0582c6a3273068ae6db9dcea26c7bd590f014e600cc7458d6eba5a7"},
]
tensorboard = [
    {file = "tensorboard-2.4.0-py3-none-any.whl", hash = "sha256:cde0c663a85609441cb4d624e7255fd8e2b6b1d679645095aac8a234a2812738"},
]
tensorboard-plugin-wit = [
    {file = "tensorboard_plugin_wit-1.7.0-py3-none-any.whl", hash = "sha256:ee775f04821185c90d9a0e9c56970ee43d7c41403beb6629385b39517129685b"},
]
tensorflow = [
    {file = "tensorflow-2.4.0-cp36-cp36m-macosx_10_11_x86_64.whl", hash = "sha256:576ace48dca1d3c211a3a102ea3a79eda3536a590dcd3d74898122227968b4ac"},
    {file = "tensorflow-2.4.0-cp36-cp36m-manylinux2010_x86_64.whl", hash = "sha256:1069f32e9fb51d5a62e93437e0047c712ff97133a322738814c56f49c762557f"},
    {file = "tensorflow-2.4.0-cp36-cp36m-win_amd64.whl", hash = "sha256:6a41bb0fa5c1d0b5bfdf5e3ec1327bd592904eb2c0c06501c8e7bae4a1122b1a"},
    {file = "tensorflow-2.4.0-cp37-cp37m-macosx_10_11_x86_64.whl", hash = "sha256:f9908c04d58d4f216477b98cfbed9d87635d205bd6ddccd597a56fce9ef4eed5"},
    {file = "tensorflow-2.4.0-cp37-cp37m-manylinux2010_x86_64.whl", hash = "sha256:fb694f2e3e5b8f80f9fefb0beaba856001a4160895a10eb50e7fbaa6b9ef1002"},
    {file = "tensorflow-2.4.0-cp37-cp37m-win_amd64.whl", hash = "sha256:d091adf8d6eae8bd47b1a72bf35a8aebb08147687e17d522eb531826a67f6a3b"},
    {file = "tensorflow-2.4.0-cp38-cp38-macosx_10_11_x86_64.whl", hash = "sha256:1754279cd1f91971d14671a776074b877483c04b27a0a2eaefdca0332d80980c"},
    {file = "tensorflow-2.4.0-cp38-cp38-manylinux2010_x86_64.whl", hash = "sha256:dcd8f2e501a791c937fa19b31ea963470fc20d30cb763c3cc4740dc3c44aefe9"},
    {file = "tensorflow-2.4.0-cp38-cp38-win_amd64.whl", hash = "sha256:7adcf41f57fdb12cd6792df02fb3cd16bddbe449cd7140faaa2bf2b3d5b5c4df"},
]
tensorflow-estimator = [
    {file = "tensorflow_estimator-2.4.0-py2.py3-none-any.whl", hash = "sha256:5b7b7bf2debe19a8794adacc43e8ba6459daa4efaf54d3302623994a359b17f0"},
]
termcolor = [
    {file = "termcolor-1.1.0.tar.gz", hash = "sha256:1d6d69ce66211143803fbc56652b41d73b4a400a2891d7bf7a1cdf4c02de613b"},
]
terminado = [
    {file = "terminado-0.9.1-py3-none-any.whl", hash = "sha256:c55f025beb06c2e2669f7ba5a04f47bb3304c30c05842d4981d8f0fc9ab3b4e3"},
    {file = "terminado-0.9.1.tar.gz", hash = "sha256:3da72a155b807b01c9e8a5babd214e052a0a45a975751da3521a1c3381ce6d76"},
]
testpath = [
    {file = "testpath-0.4.4-py2.py3-none-any.whl", hash = "sha256:bfcf9411ef4bf3db7579063e0546938b1edda3d69f4e1fb8756991f5951f85d4"},
    {file = "testpath-0.4.4.tar.gz", hash = "sha256:60e0a3261c149755f4399a1fff7d37523179a70fdc3abdf78de9fc2604aeec7e"},
]
threadpoolctl = [
    {file = "threadpoolctl-2.1.0-py3-none-any.whl", hash = "sha256:38b74ca20ff3bb42caca8b00055111d74159ee95c4370882bbff2b93d24da725"},
    {file = "threadpoolctl-2.1.0.tar.gz", hash = "sha256:ddc57c96a38beb63db45d6c159b5ab07b6bced12c45a1f07b2b92f272aebfa6b"},
]
tifffile = [
    {file = "tifffile-2020.9.3-py3-none-any.whl", hash = "sha256:e7c03c5827def91bec6e353e728f4bd02f35f08b142cd520f66b21f31ff4402b"},
    {file = "tifffile-2020.9.3.tar.gz", hash = "sha256:5b5f079d61c473795d71aca4e91068811fbb43f6f115e3ef9e77f079c23b17c4"},
]
timeago = [
    {file = "timeago-1.0.15.tar.gz", hash = "sha256:cfce420d82892af6b2439d0f69eeb3e876bbeddab6670c3c88ebf7676407bf4c"},
]
toml = [
    {file = "toml-0.10.2-py2.py3-none-any.whl", hash = "sha256:806143ae5bfb6a3c6e736a764057db0e6a0e05e338b5630894a5f779cabb4f9b"},
    {file = "toml-0.10.2.tar.gz", hash = "sha256:b3bda1d108d5dd99f4a20d24d9c348e91c4db7ab1b749200bded2f839ccbe68f"},
]
tomlkit = [
    {file = "tomlkit-0.7.0-py2.py3-none-any.whl", hash = "sha256:6babbd33b17d5c9691896b0e68159215a9387ebfa938aa3ac42f4a4beeb2b831"},
    {file = "tomlkit-0.7.0.tar.gz", hash = "sha256:ac57f29693fab3e309ea789252fcce3061e19110085aa31af5446ca749325618"},
]
toolz = [
    {file = "toolz-0.11.1-py3-none-any.whl", hash = "sha256:1bc473acbf1a1db4e72a1ce587be347450e8f08324908b8a266b486f408f04d5"},
    {file = "toolz-0.11.1.tar.gz", hash = "sha256:c7a47921f07822fe534fb1c01c9931ab335a4390c782bd28c6bcc7c2f71f3fbf"},
]
torch = [
    {file = "torch-1.7.1-cp36-cp36m-manylinux1_x86_64.whl", hash = "sha256:422e64e98d0e100c360993819d0307e5d56e9517b26135808ad68984d577d75a"},
    {file = "torch-1.7.1-cp36-cp36m-win_amd64.whl", hash = "sha256:f0aaf657145533824b15f2fd8fde8f8c67fe6c6281088ef588091f03fad90243"},
    {file = "torch-1.7.1-cp36-none-macosx_10_9_x86_64.whl", hash = "sha256:af464a6f4314a875035e0c4c2b07517599704b214634f4ed3ad2e748c5ef291f"},
    {file = "torch-1.7.1-cp37-cp37m-manylinux1_x86_64.whl", hash = "sha256:5d76c255a41484c1d41a9ff570b9c9f36cb85df9428aa15a58ae16ac7cfc2ea6"},
    {file = "torch-1.7.1-cp37-cp37m-win_amd64.whl", hash = "sha256:d241c3f1c4d563e4ba86f84769c23e12606db167ee6f674eedff6d02901462e3"},
    {file = "torch-1.7.1-cp37-none-macosx_10_9_x86_64.whl", hash = "sha256:de84b4166e3f7335eb868b51d3bbd909ec33828af27290b4171bce832a55be3c"},
    {file = "torch-1.7.1-cp38-cp38-manylinux1_x86_64.whl", hash = "sha256:dd2fc6880c95e836960d86efbbc7f63d3287f2e1893c51d31f96dbfe02f0d73e"},
    {file = "torch-1.7.1-cp38-cp38-win_amd64.whl", hash = "sha256:e000b94be3aa58ad7f61e7d07cf379ea9366cf6c6874e68bd58ad0bdc537b3a7"},
    {file = "torch-1.7.1-cp38-none-macosx_10_9_x86_64.whl", hash = "sha256:2e49cac969976be63117004ee00d0a3e3dd4ea662ad77383f671b8992825de1a"},
    {file = "torch-1.7.1-cp39-cp39-manylinux1_x86_64.whl", hash = "sha256:a3793dcceb12b1e2281290cca1277c5ce86ddfd5bf044f654285a4d69057aea7"},
    {file = "torch-1.7.1-cp39-cp39-win_amd64.whl", hash = "sha256:6652a767a0572ae0feb74ad128758e507afd3b8396b6e7f147e438ba8d4c6f63"},
    {file = "torch-1.7.1-cp39-none-macosx_10_9_x86_64.whl", hash = "sha256:38d67f4fb189a92a977b2c0a38e4f6dd413e0bf55aa6d40004696df7e40a71ff"},
]
tornado = [
    {file = "tornado-6.1-cp35-cp35m-macosx_10_9_x86_64.whl", hash = "sha256:d371e811d6b156d82aa5f9a4e08b58debf97c302a35714f6f45e35139c332e32"},
    {file = "tornado-6.1-cp35-cp35m-manylinux1_i686.whl", hash = "sha256:0d321a39c36e5f2c4ff12b4ed58d41390460f798422c4504e09eb5678e09998c"},
    {file = "tornado-6.1-cp35-cp35m-manylinux1_x86_64.whl", hash = "sha256:9de9e5188a782be6b1ce866e8a51bc76a0fbaa0e16613823fc38e4fc2556ad05"},
    {file = "tornado-6.1-cp35-cp35m-manylinux2010_i686.whl", hash = "sha256:61b32d06ae8a036a6607805e6720ef00a3c98207038444ba7fd3d169cd998910"},
    {file = "tornado-6.1-cp35-cp35m-manylinux2010_x86_64.whl", hash = "sha256:3e63498f680547ed24d2c71e6497f24bca791aca2fe116dbc2bd0ac7f191691b"},
    {file = "tornado-6.1-cp35-cp35m-manylinux2014_aarch64.whl", hash = "sha256:6c77c9937962577a6a76917845d06af6ab9197702a42e1346d8ae2e76b5e3675"},
    {file = "tornado-6.1-cp35-cp35m-win32.whl", hash = "sha256:6286efab1ed6e74b7028327365cf7346b1d777d63ab30e21a0f4d5b275fc17d5"},
    {file = "tornado-6.1-cp35-cp35m-win_amd64.whl", hash = "sha256:fa2ba70284fa42c2a5ecb35e322e68823288a4251f9ba9cc77be04ae15eada68"},
    {file = "tornado-6.1-cp36-cp36m-macosx_10_9_x86_64.whl", hash = "sha256:0a00ff4561e2929a2c37ce706cb8233b7907e0cdc22eab98888aca5dd3775feb"},
    {file = "tornado-6.1-cp36-cp36m-manylinux1_i686.whl", hash = "sha256:748290bf9112b581c525e6e6d3820621ff020ed95af6f17fedef416b27ed564c"},
    {file = "tornado-6.1-cp36-cp36m-manylinux1_x86_64.whl", hash = "sha256:e385b637ac3acaae8022e7e47dfa7b83d3620e432e3ecb9a3f7f58f150e50921"},
    {file = "tornado-6.1-cp36-cp36m-manylinux2010_i686.whl", hash = "sha256:25ad220258349a12ae87ede08a7b04aca51237721f63b1808d39bdb4b2164558"},
    {file = "tornado-6.1-cp36-cp36m-manylinux2010_x86_64.whl", hash = "sha256:65d98939f1a2e74b58839f8c4dab3b6b3c1ce84972ae712be02845e65391ac7c"},
    {file = "tornado-6.1-cp36-cp36m-manylinux2014_aarch64.whl", hash = "sha256:e519d64089b0876c7b467274468709dadf11e41d65f63bba207e04217f47c085"},
    {file = "tornado-6.1-cp36-cp36m-win32.whl", hash = "sha256:b87936fd2c317b6ee08a5741ea06b9d11a6074ef4cc42e031bc6403f82a32575"},
    {file = "tornado-6.1-cp36-cp36m-win_amd64.whl", hash = "sha256:cc0ee35043162abbf717b7df924597ade8e5395e7b66d18270116f8745ceb795"},
    {file = "tornado-6.1-cp37-cp37m-macosx_10_9_x86_64.whl", hash = "sha256:7250a3fa399f08ec9cb3f7b1b987955d17e044f1ade821b32e5f435130250d7f"},
    {file = "tornado-6.1-cp37-cp37m-manylinux1_i686.whl", hash = "sha256:ed3ad863b1b40cd1d4bd21e7498329ccaece75db5a5bf58cd3c9f130843e7102"},
    {file = "tornado-6.1-cp37-cp37m-manylinux1_x86_64.whl", hash = "sha256:dcef026f608f678c118779cd6591c8af6e9b4155c44e0d1bc0c87c036fb8c8c4"},
    {file = "tornado-6.1-cp37-cp37m-manylinux2010_i686.whl", hash = "sha256:70dec29e8ac485dbf57481baee40781c63e381bebea080991893cd297742b8fd"},
    {file = "tornado-6.1-cp37-cp37m-manylinux2010_x86_64.whl", hash = "sha256:d3f7594930c423fd9f5d1a76bee85a2c36fd8b4b16921cae7e965f22575e9c01"},
    {file = "tornado-6.1-cp37-cp37m-manylinux2014_aarch64.whl", hash = "sha256:3447475585bae2e77ecb832fc0300c3695516a47d46cefa0528181a34c5b9d3d"},
    {file = "tornado-6.1-cp37-cp37m-win32.whl", hash = "sha256:e7229e60ac41a1202444497ddde70a48d33909e484f96eb0da9baf8dc68541df"},
    {file = "tornado-6.1-cp37-cp37m-win_amd64.whl", hash = "sha256:cb5ec8eead331e3bb4ce8066cf06d2dfef1bfb1b2a73082dfe8a161301b76e37"},
    {file = "tornado-6.1-cp38-cp38-macosx_10_9_x86_64.whl", hash = "sha256:20241b3cb4f425e971cb0a8e4ffc9b0a861530ae3c52f2b0434e6c1b57e9fd95"},
    {file = "tornado-6.1-cp38-cp38-manylinux1_i686.whl", hash = "sha256:c77da1263aa361938476f04c4b6c8916001b90b2c2fdd92d8d535e1af48fba5a"},
    {file = "tornado-6.1-cp38-cp38-manylinux1_x86_64.whl", hash = "sha256:fba85b6cd9c39be262fcd23865652920832b61583de2a2ca907dbd8e8a8c81e5"},
    {file = "tornado-6.1-cp38-cp38-manylinux2010_i686.whl", hash = "sha256:1e8225a1070cd8eec59a996c43229fe8f95689cb16e552d130b9793cb570a288"},
    {file = "tornado-6.1-cp38-cp38-manylinux2010_x86_64.whl", hash = "sha256:d14d30e7f46a0476efb0deb5b61343b1526f73ebb5ed84f23dc794bdb88f9d9f"},
    {file = "tornado-6.1-cp38-cp38-manylinux2014_aarch64.whl", hash = "sha256:8f959b26f2634a091bb42241c3ed8d3cedb506e7c27b8dd5c7b9f745318ddbb6"},
    {file = "tornado-6.1-cp38-cp38-win32.whl", hash = "sha256:34ca2dac9e4d7afb0bed4677512e36a52f09caa6fded70b4e3e1c89dbd92c326"},
    {file = "tornado-6.1-cp38-cp38-win_amd64.whl", hash = "sha256:6196a5c39286cc37c024cd78834fb9345e464525d8991c21e908cc046d1cc02c"},
    {file = "tornado-6.1-cp39-cp39-macosx_10_9_x86_64.whl", hash = "sha256:f0ba29bafd8e7e22920567ce0d232c26d4d47c8b5cf4ed7b562b5db39fa199c5"},
    {file = "tornado-6.1-cp39-cp39-manylinux1_i686.whl", hash = "sha256:33892118b165401f291070100d6d09359ca74addda679b60390b09f8ef325ffe"},
    {file = "tornado-6.1-cp39-cp39-manylinux1_x86_64.whl", hash = "sha256:7da13da6f985aab7f6f28debab00c67ff9cbacd588e8477034c0652ac141feea"},
    {file = "tornado-6.1-cp39-cp39-manylinux2010_i686.whl", hash = "sha256:e0791ac58d91ac58f694d8d2957884df8e4e2f6687cdf367ef7eb7497f79eaa2"},
    {file = "tornado-6.1-cp39-cp39-manylinux2010_x86_64.whl", hash = "sha256:66324e4e1beede9ac79e60f88de548da58b1f8ab4b2f1354d8375774f997e6c0"},
    {file = "tornado-6.1-cp39-cp39-manylinux2014_aarch64.whl", hash = "sha256:a48900ecea1cbb71b8c71c620dee15b62f85f7c14189bdeee54966fbd9a0c5bd"},
    {file = "tornado-6.1-cp39-cp39-win32.whl", hash = "sha256:d3d20ea5782ba63ed13bc2b8c291a053c8d807a8fa927d941bd718468f7b950c"},
    {file = "tornado-6.1-cp39-cp39-win_amd64.whl", hash = "sha256:548430be2740e327b3fe0201abe471f314741efcb0067ec4f2d7dcfb4825f3e4"},
    {file = "tornado-6.1.tar.gz", hash = "sha256:33c6e81d7bd55b468d2e793517c909b139960b6c790a60b7991b9b6b76fb9791"},
]
tqdm = [
    {file = "tqdm-4.54.1-py2.py3-none-any.whl", hash = "sha256:d4f413aecb61c9779888c64ddf0c62910ad56dcbe857d8922bb505d4dbff0df1"},
    {file = "tqdm-4.54.1.tar.gz", hash = "sha256:38b658a3e4ecf9b4f6f8ff75ca16221ae3378b2e175d846b6b33ea3a20852cf5"},
]
traitlets = [
    {file = "traitlets-4.3.3-py2.py3-none-any.whl", hash = "sha256:70b4c6a1d9019d7b4f6846832288f86998aa3b9207c6821f3578a6a6a467fe44"},
    {file = "traitlets-4.3.3.tar.gz", hash = "sha256:d023ee369ddd2763310e4c3eae1ff649689440d4ae59d7485eb4cfbbe3e359f7"},
]
typed-ast = [
    {file = "typed_ast-1.4.1-cp35-cp35m-manylinux1_i686.whl", hash = "sha256:73d785a950fc82dd2a25897d525d003f6378d1cb23ab305578394694202a58c3"},
    {file = "typed_ast-1.4.1-cp35-cp35m-manylinux1_x86_64.whl", hash = "sha256:aaee9905aee35ba5905cfb3c62f3e83b3bec7b39413f0a7f19be4e547ea01ebb"},
    {file = "typed_ast-1.4.1-cp35-cp35m-win32.whl", hash = "sha256:0c2c07682d61a629b68433afb159376e24e5b2fd4641d35424e462169c0a7919"},
    {file = "typed_ast-1.4.1-cp35-cp35m-win_amd64.whl", hash = "sha256:4083861b0aa07990b619bd7ddc365eb7fa4b817e99cf5f8d9cf21a42780f6e01"},
    {file = "typed_ast-1.4.1-cp36-cp36m-macosx_10_9_x86_64.whl", hash = "sha256:269151951236b0f9a6f04015a9004084a5ab0d5f19b57de779f908621e7d8b75"},
    {file = "typed_ast-1.4.1-cp36-cp36m-manylinux1_i686.whl", hash = "sha256:24995c843eb0ad11a4527b026b4dde3da70e1f2d8806c99b7b4a7cf491612652"},
    {file = "typed_ast-1.4.1-cp36-cp36m-manylinux1_x86_64.whl", hash = "sha256:fe460b922ec15dd205595c9b5b99e2f056fd98ae8f9f56b888e7a17dc2b757e7"},
    {file = "typed_ast-1.4.1-cp36-cp36m-win32.whl", hash = "sha256:4e3e5da80ccbebfff202a67bf900d081906c358ccc3d5e3c8aea42fdfdfd51c1"},
    {file = "typed_ast-1.4.1-cp36-cp36m-win_amd64.whl", hash = "sha256:249862707802d40f7f29f6e1aad8d84b5aa9e44552d2cc17384b209f091276aa"},
    {file = "typed_ast-1.4.1-cp37-cp37m-macosx_10_9_x86_64.whl", hash = "sha256:8ce678dbaf790dbdb3eba24056d5364fb45944f33553dd5869b7580cdbb83614"},
    {file = "typed_ast-1.4.1-cp37-cp37m-manylinux1_i686.whl", hash = "sha256:c9e348e02e4d2b4a8b2eedb48210430658df6951fa484e59de33ff773fbd4b41"},
    {file = "typed_ast-1.4.1-cp37-cp37m-manylinux1_x86_64.whl", hash = "sha256:bcd3b13b56ea479b3650b82cabd6b5343a625b0ced5429e4ccad28a8973f301b"},
    {file = "typed_ast-1.4.1-cp37-cp37m-win32.whl", hash = "sha256:d5d33e9e7af3b34a40dc05f498939f0ebf187f07c385fd58d591c533ad8562fe"},
    {file = "typed_ast-1.4.1-cp37-cp37m-win_amd64.whl", hash = "sha256:0666aa36131496aed8f7be0410ff974562ab7eeac11ef351def9ea6fa28f6355"},
    {file = "typed_ast-1.4.1-cp38-cp38-macosx_10_15_x86_64.whl", hash = "sha256:d205b1b46085271b4e15f670058ce182bd1199e56b317bf2ec004b6a44f911f6"},
    {file = "typed_ast-1.4.1-cp38-cp38-manylinux1_i686.whl", hash = "sha256:6daac9731f172c2a22ade6ed0c00197ee7cc1221aa84cfdf9c31defeb059a907"},
    {file = "typed_ast-1.4.1-cp38-cp38-manylinux1_x86_64.whl", hash = "sha256:498b0f36cc7054c1fead3d7fc59d2150f4d5c6c56ba7fb150c013fbc683a8d2d"},
    {file = "typed_ast-1.4.1-cp38-cp38-win32.whl", hash = "sha256:715ff2f2df46121071622063fc7543d9b1fd19ebfc4f5c8895af64a77a8c852c"},
    {file = "typed_ast-1.4.1-cp38-cp38-win_amd64.whl", hash = "sha256:fc0fea399acb12edbf8a628ba8d2312f583bdbdb3335635db062fa98cf71fca4"},
    {file = "typed_ast-1.4.1-cp39-cp39-macosx_10_15_x86_64.whl", hash = "sha256:d43943ef777f9a1c42bf4e552ba23ac77a6351de620aa9acf64ad54933ad4d34"},
    {file = "typed_ast-1.4.1.tar.gz", hash = "sha256:8c8aaad94455178e3187ab22c8b01a3837f8ee50e09cf31f1ba129eb293ec30b"},
]
typing-extensions = [
    {file = "typing_extensions-3.7.4.3-py2-none-any.whl", hash = "sha256:dafc7639cde7f1b6e1acc0f457842a83e722ccca8eef5270af2d74792619a89f"},
    {file = "typing_extensions-3.7.4.3-py3-none-any.whl", hash = "sha256:7cb407020f00f7bfc3cb3e7881628838e69d8f3fcab2f64742a5e76b2f841918"},
    {file = "typing_extensions-3.7.4.3.tar.gz", hash = "sha256:99d4073b617d30288f569d3f13d2bd7548c3a7e4c8de87db09a9d29bb3a4a60c"},
]
tzlocal = [
    {file = "tzlocal-2.1-py2.py3-none-any.whl", hash = "sha256:e2cb6c6b5b604af38597403e9852872d7f534962ae2954c7f35efcb1ccacf4a4"},
    {file = "tzlocal-2.1.tar.gz", hash = "sha256:643c97c5294aedc737780a49d9df30889321cbe1204eac2c2ec6134035a92e44"},
]
urllib3 = [
    {file = "urllib3-1.26.2-py2.py3-none-any.whl", hash = "sha256:d8ff90d979214d7b4f8ce956e80f4028fc6860e4431f731ea4a8c08f23f99473"},
    {file = "urllib3-1.26.2.tar.gz", hash = "sha256:19188f96923873c92ccb987120ec4acaa12f0461fa9ce5d3d0772bc965a39e08"},
]
validators = [
    {file = "validators-0.18.2-py3-none-any.whl", hash = "sha256:0143dcca8a386498edaf5780cbd5960da1a4c85e0719f3ee5c9b41249c4fefbd"},
    {file = "validators-0.18.2.tar.gz", hash = "sha256:37cd9a9213278538ad09b5b9f9134266e7c226ab1fede1d500e29e0a8fbb9ea6"},
]
virtualenv = [
    {file = "virtualenv-20.2.2-py2.py3-none-any.whl", hash = "sha256:54b05fc737ea9c9ee9f8340f579e5da5b09fb64fd010ab5757eb90268616907c"},
    {file = "virtualenv-20.2.2.tar.gz", hash = "sha256:b7a8ec323ee02fb2312f098b6b4c9de99559b462775bc8fe3627a73706603c1b"},
]
watchdog = [
    {file = "watchdog-1.0.2-cp36-cp36m-macosx_10_9_x86_64.whl", hash = "sha256:e2a531e71be7b5cc3499ae2d1494d51b6a26684bcc7c3146f63c810c00e8a3cc"},
    {file = "watchdog-1.0.2-cp37-cp37m-macosx_10_9_x86_64.whl", hash = "sha256:e7c73edef48f4ceeebb987317a67e0080e5c9228601ff67b3c4062fa020403c7"},
    {file = "watchdog-1.0.2-cp38-cp38-macosx_10_9_x86_64.whl", hash = "sha256:85e6574395aa6c1e14e0f030d9d7f35c2340a6cf95d5671354ce876ac3ffdd4d"},
    {file = "watchdog-1.0.2-cp39-cp39-macosx_10_9_x86_64.whl", hash = "sha256:27d9b4666938d5d40afdcdf2c751781e9ce36320788b70208d0f87f7401caf93"},
    {file = "watchdog-1.0.2-pp36-pypy36_pp73-macosx_10_9_x86_64.whl", hash = "sha256:2f1ade0d0802503fda4340374d333408831cff23da66d7e711e279ba50fe6c4a"},
    {file = "watchdog-1.0.2-pp37-pypy37_pp73-macosx_10_9_x86_64.whl", hash = "sha256:f1d0e878fd69129d0d68b87cee5d9543f20d8018e82998efb79f7e412d42154a"},
    {file = "watchdog-1.0.2-py3-none-manylinux2014_aarch64.whl", hash = "sha256:d948ad9ab9aba705f9836625b32e965b9ae607284811cd98334423f659ea537a"},
    {file = "watchdog-1.0.2-py3-none-manylinux2014_armv7l.whl", hash = "sha256:101532b8db506559e52a9b5d75a308729b3f68264d930670e6155c976d0e52a0"},
    {file = "watchdog-1.0.2-py3-none-manylinux2014_i686.whl", hash = "sha256:b1d723852ce90a14abf0ec0ca9e80689d9509ee4c9ee27163118d87b564a12ac"},
    {file = "watchdog-1.0.2-py3-none-manylinux2014_ppc64.whl", hash = "sha256:68744de2003a5ea2dfbb104f9a74192cf381334a9e2c0ed2bbe1581828d50b61"},
    {file = "watchdog-1.0.2-py3-none-manylinux2014_ppc64le.whl", hash = "sha256:602dbd9498592eacc42e0632c19781c3df1728ef9cbab555fab6778effc29eeb"},
    {file = "watchdog-1.0.2-py3-none-manylinux2014_s390x.whl", hash = "sha256:016b01495b9c55b5d4126ed8ae75d93ea0d99377084107c33162df52887cee18"},
    {file = "watchdog-1.0.2-py3-none-manylinux2014_x86_64.whl", hash = "sha256:5f1f3b65142175366ba94c64d8d4c8f4015825e0beaacee1c301823266b47b9b"},
    {file = "watchdog-1.0.2-py3-none-win32.whl", hash = "sha256:57f05e55aa603c3b053eed7e679f0a83873c540255b88d58c6223c7493833bac"},
    {file = "watchdog-1.0.2-py3-none-win_amd64.whl", hash = "sha256:f84146f7864339c8addf2c2b9903271df21d18d2c721e9a77f779493234a82b5"},
    {file = "watchdog-1.0.2-py3-none-win_ia64.whl", hash = "sha256:ee21aeebe6b3e51e4ba64564c94cee8dbe7438b9cb60f0bb350c4fa70d1b52c2"},
    {file = "watchdog-1.0.2.tar.gz", hash = "sha256:376cbc2a35c0392b0fe7ff16fbc1b303fd99d4dd9911ab5581ee9d69adc88982"},
]
wcwidth = [
    {file = "wcwidth-0.2.5-py2.py3-none-any.whl", hash = "sha256:beb4802a9cebb9144e99086eff703a642a13d6a0052920003a230f3294bbe784"},
    {file = "wcwidth-0.2.5.tar.gz", hash = "sha256:c4d647b99872929fdb7bdcaa4fbe7f01413ed3d98077df798530e5b04f116c83"},
]
webencodings = [
    {file = "webencodings-0.5.1-py2.py3-none-any.whl", hash = "sha256:a0af1213f3c2226497a97e2b3aa01a7e4bee4f403f95be16fc9acd2947514a78"},
    {file = "webencodings-0.5.1.tar.gz", hash = "sha256:b36a1c245f2d304965eb4e0a82848379241dc04b865afcc4aab16748587e1923"},
]
werkzeug = [
    {file = "Werkzeug-1.0.1-py2.py3-none-any.whl", hash = "sha256:2de2a5db0baeae7b2d2664949077c2ac63fbd16d98da0ff71837f7d1dea3fd43"},
    {file = "Werkzeug-1.0.1.tar.gz", hash = "sha256:6c80b1e5ad3665290ea39320b91e1be1e0d5f60652b964a3070216de83d2e47c"},
]
widgetsnbextension = [
    {file = "widgetsnbextension-3.5.1-py2.py3-none-any.whl", hash = "sha256:bd314f8ceb488571a5ffea6cc5b9fc6cba0adaf88a9d2386b93a489751938bcd"},
    {file = "widgetsnbextension-3.5.1.tar.gz", hash = "sha256:079f87d87270bce047512400efd70238820751a11d2d8cb137a5a5bdbaf255c7"},
]
wrapt = [
    {file = "wrapt-1.12.1.tar.gz", hash = "sha256:b62ffa81fb85f4332a4f609cab4ac40709470da05643a082ec1eb88e6d9b97d7"},
]
xmltodict = [
    {file = "xmltodict-0.12.0-py2.py3-none-any.whl", hash = "sha256:8bbcb45cc982f48b2ca8fe7e7827c5d792f217ecf1792626f808bf41c3b86051"},
    {file = "xmltodict-0.12.0.tar.gz", hash = "sha256:50d8c638ed7ecb88d90561beedbf720c9b4e851a9fa6c47ebd64e99d166d8a21"},
]
yagmail = [
    {file = "yagmail-0.14.245-py2.py3-none-any.whl", hash = "sha256:9b84392ae15c82b73a0c0a86a9ecb64e836a95a92df9211accba6ed60bd57d13"},
    {file = "yagmail-0.14.245.tar.gz", hash = "sha256:b1ad2d7d8be71fa2861d5c68bbf83858f0ab89f08d01180e2144216b063dce61"},
]
zipp = [
    {file = "zipp-3.4.0-py3-none-any.whl", hash = "sha256:102c24ef8f171fd729d46599845e95c7ab894a4cf45f5de11a44cc7444fb1108"},
    {file = "zipp-3.4.0.tar.gz", hash = "sha256:ed5eee1974372595f9e416cc7bbeeb12335201d8081ca8a0743c954d4446e5cb"},
]<|MERGE_RESOLUTION|>--- conflicted
+++ resolved
@@ -224,35 +224,6 @@
 python-versions = "*"
 
 [[package]]
-<<<<<<< HEAD
-=======
-name = "boto3"
-version = "1.16.41"
-description = "The AWS SDK for Python"
-category = "main"
-optional = true
-python-versions = "*"
-
-[package.dependencies]
-botocore = ">=1.19.41,<1.20.0"
-jmespath = ">=0.7.1,<1.0.0"
-s3transfer = ">=0.3.0,<0.4.0"
-
-[[package]]
-name = "botocore"
-version = "1.19.41"
-description = "Low-level, data-driven core of boto 3."
-category = "main"
-optional = true
-python-versions = "*"
-
-[package.dependencies]
-jmespath = ">=0.7.1,<1.0.0"
-python-dateutil = ">=2.1,<3.0.0"
-urllib3 = {version = ">=1.25.4,<1.27", markers = "python_version != \"3.4\""}
-
-[[package]]
->>>>>>> ed64907d
 name = "cachetools"
 version = "4.2.0"
 description = "Extensible memoizing collections and decorators"
@@ -2788,13 +2759,8 @@
 
 [metadata]
 lock-version = "1.1"
-<<<<<<< HEAD
-python-versions = "^3.6"
-content-hash = "3139cdbc134682e9dce9a3b79720aa8f2aab88c61db0b0bb3ab9ec077548a8da"
-=======
 python-versions = "^3.6.2"
-content-hash = "9d39a26310f854f9aee1ce9f368e558cfc28e6f86d2704b80122daefb6d36b4c"
->>>>>>> ed64907d
+content-hash = "89125c9bab97dbee14179ffbc534140bc0e325c92e70343c1bcbf0d60779f4e2"
 
 [metadata.files]
 absl-py = [
@@ -2890,17 +2856,6 @@
 blinker = [
     {file = "blinker-1.4.tar.gz", hash = "sha256:471aee25f3992bd325afa3772f1063dbdbbca947a041b8b89466dc00d606f8b6"},
 ]
-<<<<<<< HEAD
-=======
-boto3 = [
-    {file = "boto3-1.16.41-py2.py3-none-any.whl", hash = "sha256:95f010aeaa45248cc394b2d27949a8484fe23e723a57d4329e2df7b188efaca0"},
-    {file = "boto3-1.16.41.tar.gz", hash = "sha256:0d84e86ee02e32c86d30e35de9680303a480873dd2e99dcdc83486b92dffb03c"},
-]
-botocore = [
-    {file = "botocore-1.19.41-py2.py3-none-any.whl", hash = "sha256:64ce3d43c1313b85714ca7b276e4da400a3666c9d25fc93e64befcb5e9d4c8ed"},
-    {file = "botocore-1.19.41.tar.gz", hash = "sha256:54a8a59497a83ba2d89fb94f86dd07b622d7b5f1d6e9925222ebbc45eb0d63ac"},
-]
->>>>>>> ed64907d
 cachetools = [
     {file = "cachetools-4.2.0-py3-none-any.whl", hash = "sha256:c6b07a6ded8c78bf36730b3dc452dfff7d95f2a12a2fed856b1a0cb13ca78c61"},
     {file = "cachetools-4.2.0.tar.gz", hash = "sha256:3796e1de094f0eaca982441c92ce96c68c89cced4cd97721ab297ea4b16db90e"},
