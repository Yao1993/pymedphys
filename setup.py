--- conflicted
+++ resolved
@@ -30,11 +30,6 @@
     "pymedphys._experimental.fileformats.mephysto",
     "pymedphys._experimental.fileformats.profiler",
     "pymedphys._experimental.film",
-    "pymedphys._experimental.monomanage",
-    "pymedphys._experimental.monomanage.docs",
-    "pymedphys._experimental.monomanage.draw",
-    "pymedphys._experimental.monomanage.parse",
-    "pymedphys._experimental.monomanage.tree",
     "pymedphys._experimental.paulking",
     "pymedphys._experimental.pedromartinez",
     "pymedphys._experimental.pedromartinez.oncentra",
@@ -130,9 +125,9 @@
         "ref/gui/*",
         "ref/lib/*",
         "ref/lib/experimental/*",
+        "trees/*",
         "tutes/*",
     ],
-<<<<<<< HEAD
     "pymedphys.tests.dicom": ["data/rtplan/*", "scratch/*"],
     "pymedphys.tests.e2e": [
         "cypress/*",
@@ -144,18 +139,6 @@
     "pymedphys.tests.experimental.mephysto": [
         "data/baselines/*",
         "data/measurements/*",
-=======
-    "pymedphys.tests": [
-        "dicom/data/rtplan/*",
-        "dicom/scratch/*",
-        "e2e/cypress/*",
-        "e2e/cypress/fixtures/.gitignore",
-        "e2e/cypress/integration/streamlit/*",
-        "e2e/cypress/plugins/*",
-        "e2e/cypress/support/*",
-        "experimental/mephysto/data/baselines/*",
-        "experimental/mephysto/data/measurements/*",
->>>>>>> 09f0b011
     ],
 }
 
